--- conflicted
+++ resolved
@@ -108,168 +108,4 @@
             ephemeral certificate, a dict containing the instances IP adresses,
             a string representing a PEM-encoded private key and a string
             representing a PEM-encoded certificate authority.
-        """
-<<<<<<< HEAD
-        async with self._lock:
-            logger.debug(
-                f"['{self._instance_connection_string}']: Connection info "
-                "refresh operation started"
-            )
-
-            try:
-                await self._refresh_rate_limiter.acquire()
-                connection_info = await self._client.get_connection_info(
-                    self._project,
-                    self._region,
-                    self._instance,
-                    self._keys,
-                    self._enable_iam_auth,
-                )
-                logger.debug(
-                    f"['{self._instance_connection_string}']: Connection info "
-                    "refresh operation complete"
-                )
-                logger.debug(
-                    f"['{self._instance_connection_string}']: Current certificate "
-                    f"expiration = {connection_info.expiration.isoformat()}"
-                )
-
-            except aiohttp.ClientResponseError as e:
-                logger.debug(
-                    f"['{self._instance_connection_string}']: Connection info "
-                    f"refresh operation failed: {str(e)}"
-                )
-                if e.status == 403:
-                    e.message = "Forbidden: Authenticated IAM principal does not seeem authorized to make API request. Verify 'Cloud SQL Admin API' is enabled within your GCP project and 'Cloud SQL Client' role has been granted to IAM principal."
-                raise
-=======
-        self._refresh_in_progress.set()
-        logger.debug(
-            f"['{self._conn_name}']: Connection info refresh operation started"
-        )
-
-        try:
-            await self._refresh_rate_limiter.acquire()
-            connection_info = await self._client.get_connection_info(
-                self._conn_name,
-                self._keys,
-                self._enable_iam_auth,
-            )
-            logger.debug(
-                f"['{self._conn_name}']: Connection info refresh operation complete"
-            )
-            logger.debug(
-                f"['{self._conn_name}']: Current certificate "
-                f"expiration = {connection_info.expiration.isoformat()}"
-            )
-
-        except Exception as e:
-            logger.debug(
-                f"['{self._conn_name}']: Connection info "
-                f"refresh operation failed: {str(e)}"
-            )
-            raise
->>>>>>> 113c684d
-
-            except Exception as e:
-                logger.debug(
-                    f"['{self._instance_connection_string}']: Connection info "
-                    f"refresh operation failed: {str(e)}"
-                )
-                raise
-        return connection_info
-
-    def _schedule_refresh(self, delay: int) -> asyncio.Task:
-        """
-        Schedule task to sleep and then perform refresh to get ConnectionInfo.
-
-        Args:
-            delay (int): Time in seconds to sleep before performing a refresh.
-
-        Returns:
-            An asyncio.Task representing the scheduled refresh.
-        """
-
-        async def _refresh_task(self: RefreshAheadCache, delay: int) -> ConnectionInfo:
-            """
-            A coroutine that sleeps for the specified amount of time before
-            running _perform_refresh.
-            """
-            refresh_task: asyncio.Task
-            try:
-                if delay > 0:
-                    await asyncio.sleep(delay)
-                refresh_task = asyncio.create_task(self._perform_refresh())
-                refresh_data = await refresh_task
-                # check that refresh is valid
-                if not await _is_valid(refresh_task):
-                    raise RefreshNotValidError(
-                        f"['{self._conn_name}']: Invalid refresh operation. Certficate appears to be expired."
-                    )
-            except asyncio.CancelledError:
-                logger.debug(
-                    f"['{self._conn_name}']: Scheduled refresh" " operation cancelled"
-                )
-                raise
-            # bad refresh attempt
-            except Exception as e:
-                logger.exception(
-                    f"['{self._conn_name}']: "
-                    "An error occurred while performing refresh. "
-                    "Scheduling another refresh attempt immediately",
-                    exc_info=e,
-                )
-                # check if current metadata is invalid (expired),
-                # don't want to replace valid metadata with invalid refresh
-                if not await _is_valid(self._current):
-                    self._current = refresh_task
-                # schedule new refresh attempt immediately
-                self._next = self._schedule_refresh(0)
-                raise
-            # if valid refresh, replace current with valid metadata and schedule next refresh
-            self._current = refresh_task
-            # calculate refresh delay based on certificate expiration
-            delay = _seconds_until_refresh(refresh_data.expiration)
-            logger.debug(
-                f"['{self._conn_name}']: Connection info refresh"
-                " operation scheduled for "
-                f"{(datetime.now(timezone.utc) + timedelta(seconds=delay)).isoformat(timespec='seconds')} "
-                f"(now + {timedelta(seconds=delay)})"
-            )
-            self._next = self._schedule_refresh(delay)
-
-            return refresh_data
-
-        # schedule refresh task and return it
-        scheduled_task = asyncio.create_task(_refresh_task(self, delay))
-        return scheduled_task
-
-    async def connect_info(self) -> ConnectionInfo:
-        """Retrieves ConnectionInfo instance for establishing a secure
-        connection to the Cloud SQL instance.
-        """
-        return await self._current
-
-    async def close(self) -> None:
-        """Cleanup function to make sure tasks have finished to have a
-        graceful exit.
-        """
-        logger.debug(
-            f"['{self._conn_name}']: Canceling connection info "
-            "refresh operation tasks"
-        )
-<<<<<<< HEAD
-        async with self._lock:
-            self._current.cancel()
-            self._next.cancel()
-            # gracefully wait for tasks to cancel
-            tasks = asyncio.gather(self._current, self._next, return_exceptions=True)
-        await asyncio.wait_for(tasks, timeout=2.0)
-=======
-        self._current.cancel()
-        self._next.cancel()
-        # gracefully wait for tasks to cancel
-        tasks = asyncio.gather(self._current, self._next, return_exceptions=True)
-        await asyncio.wait_for(tasks, timeout=2.0)
-        self._closed = True
->>>>>>> 113c684d
+        """