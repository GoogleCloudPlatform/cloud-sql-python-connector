"""
Copyright 2019 Google LLC

Licensed under the Apache License, Version 2.0 (the "License");
you may not use this file except in compliance with the License.
You may obtain a copy of the License at

  https://www.apache.org/licenses/LICENSE-2.0

Unless required by applicable law or agreed to in writing, software
distributed under the License is distributed on an "AS IS" BASIS,
WITHOUT WARRANTIES OR CONDITIONS OF ANY KIND, either express or implied.
See the License for the specific language governing permissions and
limitations under the License.
"""

# Custom utils import
from google.cloud.sql.connector.rate_limiter import AsyncRateLimiter
from google.cloud.sql.connector.refresh_utils import (
    _get_ephemeral,
    _get_metadata,
    _seconds_until_refresh,
    _is_valid,
)
from google.cloud.sql.connector.utils import write_to_file
from google.cloud.sql.connector.version import __version__ as version
from google.cloud.sql.connector.exceptions import (
    TLSVersionError,
    CloudSQLIPTypeError,
    CredentialsTypeError,
    AutoIAMAuthNotSupported,
)

# Importing libraries
import asyncio
import aiohttp
import datetime
from enum import Enum
import google.auth
from google.auth.credentials import Credentials, with_scopes_if_required
from cryptography.x509 import load_pem_x509_certificate
from cryptography.hazmat.backends import default_backend
import google.auth.transport.requests
import ssl
from tempfile import TemporaryDirectory
from typing import (
    Any,
    Dict,
    Optional,
    Tuple,
)
import logging

logger = logging.getLogger(name=__name__)

APPLICATION_NAME = "cloud-sql-python-connector"


class IPTypes(Enum):
    PUBLIC: str = "PRIMARY"
    PRIVATE: str = "PRIVATE"


class InstanceMetadata:
    ip_addrs: Dict[str, Any]
    context: ssl.SSLContext
    database_version: str
    expiration: datetime.datetime

    def __init__(
        self,
        ephemeral_cert: str,
        database_version: str,
        ip_addrs: Dict[str, Any],
        private_key: bytes,
        server_ca_cert: str,
        expiration: datetime.datetime,
        enable_iam_auth: bool,
    ) -> None:
        self.ip_addrs = ip_addrs
<<<<<<< HEAD
        self.database_version = database_version
=======
>>>>>>> 3c868fc7
        self.context = ssl.SSLContext(ssl.PROTOCOL_TLS)

        # verify OpenSSL version supports TLSv1.3
        if ssl.HAS_TLSv1_3:
            # force TLSv1.3 if supported by client
            self.context.minimum_version = ssl.TLSVersion.TLSv1_3
        # fallback to TLSv1.2 for older versions of OpenSSL
        else:
            if enable_iam_auth:
                raise TLSVersionError(
                    f"Your current version of OpenSSL ({ssl.OPENSSL_VERSION}) does not "
                    "support TLSv1.3, which is required to use IAM Authentication.\n"
                    "Upgrade your OpenSSL version to 1.1.1 for TLSv1.3 support."
                )
            logger.warning(
                "TLSv1.3 is not supported with your version of OpenSSL "
                f"({ssl.OPENSSL_VERSION}), falling back to TLSv1.2\n"
                "Upgrade your OpenSSL version to 1.1.1 for TLSv1.3 support."
            )
            self.context.minimum_version = ssl.TLSVersion.TLSv1_2

        # add request_ssl attribute to ssl.SSLContext, required for pg8000 driver
        self.context.request_ssl = False  # type: ignore

        self.expiration = expiration

        # tmpdir and its contents are automatically deleted after the CA cert
        # and ephemeral cert are loaded into the SSLcontext. The values
        # need to be written to files in order to be loaded by the SSLContext
        with TemporaryDirectory() as tmpdir:
            ca_filename, cert_filename, key_filename = write_to_file(
                tmpdir, server_ca_cert, ephemeral_cert, private_key
            )
            self.context.load_cert_chain(cert_filename, keyfile=key_filename)
            self.context.load_verify_locations(cafile=ca_filename)

    def get_preferred_ip(self, ip_type: IPTypes) -> str:
        """Returns the first IP address for the instance, according to the preference
        supplied by ip_type. If no IP addressess with the given preference are found,
        an error is raised."""
        if ip_type.value in self.ip_addrs:
            return self.ip_addrs[ip_type.value]
        raise CloudSQLIPTypeError(
            "Cloud SQL instance does not have any IP addresses matching "
            f"preference: {ip_type.value})"
        )


class Instance:
    """A class to manage the details of the connection to a Cloud SQL
    instance, including refreshing the credentials.

    :param instance_connection_string:
        The Google Cloud SQL Instance's connection
        string.
    :type instance_connection_string: str

    :param user_agent_string:
        The user agent string to append to SQLAdmin API requests
    :type user_agent_string: str

    :type credentials: google.auth.credentials.Credentials
    :param credentials
        Credentials object used to authenticate connections to Cloud SQL server.
        If not specified, Application Default Credentials are used.

    :param enable_iam_auth
        Enables IAM based authentication for Postgres instances.
    :type enable_iam_auth: bool

    :param loop:
        A new event loop for the refresh function to run in.
    :type loop: asyncio.AbstractEventLoop

    :type quota_project: str
    :param quota_project
        The Project ID for an existing Google Cloud project. The project specified
        is used for quota and billing purposes. If not specified, defaults to
        project sourced from environment.

    :type sqladmin_api_endpoint: str
    :param sqladmin_api_endpoint:
        Base URL to use when calling the Cloud SQL Admin API endpoint.
        Defaults to "https://sqladmin.googleapis.com", this argument should
        only be used in development.
    """

    # asyncio.AbstractEventLoop is used because the default loop,
    # SelectorEventLoop, is usable on both Unix and Windows but has limited
    # functionality on Windows. It is recommended to use ProactorEventLoop
    # while developing on Windows.
    # Link to Github issue:
    # https://github.com/GoogleCloudPlatform/cloud-sql-python-connector/issues/22
    _loop: asyncio.AbstractEventLoop

    _enable_iam_auth: bool

    __client_session: Optional[aiohttp.ClientSession] = None

    @property
    def _client_session(self) -> aiohttp.ClientSession:
        if self.__client_session is None:
            headers = {
                "x-goog-api-client": self._user_agent_string,
                "User-Agent": self._user_agent_string,
                "Content-Type": "application/json",
            }
            if self._quota_project:
                headers["x-goog-user-project"] = self._quota_project
            self.__client_session = aiohttp.ClientSession(headers=headers)
        return self.__client_session

    _credentials: Optional[Credentials] = None
    _keys: asyncio.Future

    _instance_connection_string: str
    _user_agent_string: str
    _sqladmin_api_endpoint: str
    _instance: str
    _project: str
    _region: str

    _refresh_rate_limiter: AsyncRateLimiter
    _refresh_in_progress: asyncio.locks.Event
    _current: asyncio.Task  # task wraps coroutine that returns InstanceMetadata
    _next: asyncio.Task  # task wraps coroutine that returns another task

    def __init__(
        self,
        instance_connection_string: str,
        driver_name: str,
        keys: asyncio.Future,
        loop: asyncio.AbstractEventLoop,
        credentials: Optional[Credentials] = None,
        enable_iam_auth: bool = False,
        quota_project: str = None,
        sqladmin_api_endpoint: str = "https://sqladmin.googleapis.com",
    ) -> None:
        # Validate connection string
        connection_string_split = instance_connection_string.split(":")

        if len(connection_string_split) == 3:
            self._instance_connection_string = instance_connection_string
            self._project = connection_string_split[0]
            self._region = connection_string_split[1]
            self._instance = connection_string_split[2]
        else:
            raise ValueError(
                "Arg `instance_connection_string` must have "
                "format: PROJECT:REGION:INSTANCE, "
                f"got {instance_connection_string}."
            )

        self._enable_iam_auth = enable_iam_auth

        self._user_agent_string = f"{APPLICATION_NAME}/{version}+{driver_name}"
        self._quota_project = quota_project
        self._sqladmin_api_endpoint = sqladmin_api_endpoint
        self._loop = loop
        self._keys = keys
        # validate credentials type
        if not isinstance(credentials, Credentials) and credentials is not None:
            raise CredentialsTypeError(
                "Arg credentials must be type 'google.auth.credentials.Credentials' "
                "or None (to use Application Default Credentials)"
            )

        self._auth_init(credentials)

        self._refresh_rate_limiter = AsyncRateLimiter(
            max_capacity=2, rate=1 / 30, loop=self._loop
        )
        self._refresh_in_progress = asyncio.locks.Event()
        self._current = self._schedule_refresh(0)
        self._next = self._current

    def _auth_init(self, credentials: Optional[Credentials]) -> None:
        """Creates and assigns a Google Python API service object for
        Google Cloud SQL Admin API.

        :type credentials: google.auth.credentials.Credentials
        :param credentials
            Credentials object used to authenticate connections to Cloud SQL server.
            If not specified, Application Default Credentials are used.
        """
        scopes = [
            "https://www.googleapis.com/auth/sqlservice.admin",
            "https://www.googleapis.com/auth/cloud-platform",
        ]
        # if Credentials object is passed in, use for authentication
        if isinstance(credentials, Credentials):
            credentials = with_scopes_if_required(credentials, scopes=scopes)
        # otherwise use application default credentials
        else:
            credentials, project = google.auth.default(scopes=scopes)

        self._credentials = credentials

    def force_refresh(self) -> None:
        """
        Forces a new refresh attempt immediately to be used for future connection attempts.
        """
        # if next refresh is not already in progress, cancel it and schedule new one immediately
        if not self._refresh_in_progress.is_set():
            self._next.cancel()
            self._next = self._schedule_refresh(0)
        # block all sequential connection attempts on the next refresh result
        self._current = self._next

    async def _perform_refresh(self) -> InstanceMetadata:
        """Retrieves instance metadata and ephemeral certificate from the
        Cloud SQL Instance.

        :rtype: InstanceMetadata
        :returns: A dataclass containing a string representing the ephemeral certificate, a dict
            containing the instances IP adresses, a string representing a PEM-encoded private key
            and a string representing a PEM-encoded certificate authority.
        """
        self._refresh_in_progress.set()
        logger.debug(
            f"['{self._instance_connection_string}']: Entered _perform_refresh"
        )

        try:
            await self._refresh_rate_limiter.acquire()
            priv_key, pub_key = await self._keys

            logger.debug(f"['{self._instance_connection_string}']: Creating context")

            metadata_task = self._loop.create_task(
                _get_metadata(
                    self._client_session,
                    self._sqladmin_api_endpoint,
                    self._credentials,
                    self._project,
                    self._instance,
                )
            )

            ephemeral_task = self._loop.create_task(
                _get_ephemeral(
                    self._client_session,
                    self._sqladmin_api_endpoint,
                    self._credentials,
                    self._project,
                    self._instance,
                    pub_key,
                    self._enable_iam_auth,
                )
            )
            try:
                metadata = await metadata_task
                # check if automatic IAM database authn is supported for database engine
                if self._enable_iam_auth and not metadata[
                    "database_version"
                ].startswith("POSTGRES"):
                    raise AutoIAMAuthNotSupported(
                        f"'{metadata['database_version']}' does not support automatic IAM authentication. It is only supported with Cloud SQL Postgres instances."
                    )
            except Exception:
                # cancel ephemeral cert task if exception occurs before it is awaited
                ephemeral_task.cancel()
                raise

            ephemeral_cert = await ephemeral_task

            x509 = load_pem_x509_certificate(
                ephemeral_cert.encode("UTF-8"), default_backend()
            )
            expiration = x509.not_valid_after

            if self._enable_iam_auth:
                if self._credentials is not None:
                    token_expiration: datetime.datetime = self._credentials.expiry
                if expiration > token_expiration:
                    expiration = token_expiration

        except aiohttp.ClientResponseError as e:
            logger.debug(
                f"['{self._instance_connection_string}']: Error occurred during _perform_refresh."
            )
            if e.status == 403:
                e.message = "Forbidden: Authenticated IAM principal does not seeem authorized to make API request. Verify 'Cloud SQL Admin API' is enabled within your GCP project and 'Cloud SQL Client' role has been granted to IAM principal."
            raise

        except Exception:
            logger.debug(
                f"['{self._instance_connection_string}']: Error occurred during _perform_refresh."
            )
            raise

        finally:
            self._refresh_in_progress.clear()

        return InstanceMetadata(
            ephemeral_cert,
            metadata["database_version"],
            metadata["ip_addresses"],
            priv_key,
            metadata["server_ca_cert"],
            expiration,
            self._enable_iam_auth,
        )

    def _schedule_refresh(self, delay: int) -> asyncio.Task:
        """
        Schedule task to sleep and then perform refresh to get InstanceMetadata.

        :type delay: int
        :param delay
            Time in seconds to sleep before running _perform_refresh.

        :rtype: asyncio.Task
        :returns: A Task representing the scheduled _perform_refresh.
        """

        async def _refresh_task(self: Instance, delay: int) -> InstanceMetadata:
            """
            A coroutine that sleeps for the specified amount of time before
            running _perform_refresh.
            """
            refresh_task: asyncio.Task
            try:
                logger.debug(f"['{self._instance_connection_string}']: Entering sleep")
                if delay > 0:
                    await asyncio.sleep(delay)
                refresh_task = self._loop.create_task(self._perform_refresh())
                refresh_data = await refresh_task
            except asyncio.CancelledError:
                logger.debug(
                    f"['{self._instance_connection_string}']: Schedule refresh task cancelled."
                )
                raise
            # bad refresh attempt
            except Exception as e:
                logger.exception(
                    f"['{self._instance_connection_string}']: "
                    "An error occurred while performing refresh. "
                    "Scheduling another refresh attempt immediately",
                    exc_info=e,
                )
                # check if current metadata is invalid (expired),
                # don't want to replace valid metadata with invalid refresh
                if not await _is_valid(self._current):
                    self._current = refresh_task
                # schedule new refresh attempt immediately
                self._next = self._schedule_refresh(0)
                raise
            # if valid refresh, replace current with valid metadata and schedule next refresh
            self._current = refresh_task
            # Ephemeral certificate expires in 1 hour, so we schedule a refresh to happen in 55 minutes.
            delay = _seconds_until_refresh(
                refresh_data.expiration, self._enable_iam_auth
            )
            self._next = self._schedule_refresh(delay)

            return refresh_data

        # schedule refresh task and return it
        scheduled_task = self._loop.create_task(_refresh_task(self, delay))
        return scheduled_task

    async def connect_info(
        self,
        ip_type: IPTypes,
    ) -> Tuple[InstanceMetadata, str]:
        """Retrieve instance metadata and ip address required
        for making connection to Cloud SQL instance.

        :type ip_type: IPTypes
        :param ip_type: Enum specifying whether to look for public
            or private IP address.

        :rtype instance_data: InstanceMetadata
        :returns: Instance metadata for Cloud SQL instance.

        :rtype ip_address: str
        :returns: A string representing the IP address of
            the given Cloud SQL instance.
        """
        logger.debug(
            f"['{self._instance_connection_string}']: Entered connect_info method"
        )

        instance_data: InstanceMetadata

        instance_data = await self._current
        ip_address: str = instance_data.get_preferred_ip(ip_type)
        return instance_data, ip_address

    async def close(self) -> None:
        """Cleanup function to make sure ClientSession is closed and tasks have
        finished to have a graceful exit.
        """
        logger.debug(
            f"['{self._instance_connection_string}']: Waiting for _current to be cancelled"
        )
        self._current.cancel()
        logger.debug(
            f"['{self._instance_connection_string}']: Waiting for _next to be cancelled"
        )
        self._next.cancel()
        logger.debug(
            f"['{self._instance_connection_string}']: Waiting for _client_session to close"
        )
        await self._client_session.close()<|MERGE_RESOLUTION|>--- conflicted
+++ resolved
@@ -78,10 +78,7 @@
         enable_iam_auth: bool,
     ) -> None:
         self.ip_addrs = ip_addrs
-<<<<<<< HEAD
         self.database_version = database_version
-=======
->>>>>>> 3c868fc7
         self.context = ssl.SSLContext(ssl.PROTOCOL_TLS)
 
         # verify OpenSSL version supports TLSv1.3
