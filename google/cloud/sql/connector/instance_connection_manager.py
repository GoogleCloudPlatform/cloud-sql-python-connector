"""
Copyright 2019 Google LLC

Licensed under the Apache License, Version 2.0 (the "License");
you may not use this file except in compliance with the License.
You may obtain a copy of the License at

  https://www.apache.org/licenses/LICENSE-2.0

Unless required by applicable law or agreed to in writing, software
distributed under the License is distributed on an "AS IS" BASIS,
WITHOUT WARRANTIES OR CONDITIONS OF ANY KIND, either express or implied.
See the License for the specific language governing permissions and
limitations under the License.
"""

# Custom utils import
from google.cloud.sql.connector.rate_limiter import AsyncRateLimiter
from google.cloud.sql.connector.refresh_utils import (
    _get_ephemeral,
    _get_metadata,
    _seconds_until_refresh,
    _is_valid,
)
from google.cloud.sql.connector.utils import write_to_file
from google.cloud.sql.connector.version import __version__ as version

# Importing libraries
import asyncio
import aiohttp
import concurrent
import datetime
from enum import Enum
import google.auth
from google.auth.credentials import Credentials, with_scopes_if_required
import google.auth.transport.requests
import OpenSSL
import platform
import ssl
import socket
from tempfile import TemporaryDirectory
from typing import (
    Any,
    Awaitable,
    Dict,
    Optional,
    TYPE_CHECKING,
)

from functools import partial
import logging

if TYPE_CHECKING:
    import pymysql
    import pg8000
    import pytds
logger = logging.getLogger(name=__name__)

APPLICATION_NAME = "cloud-sql-python-connector"
SERVER_PROXY_PORT = 3307


class IPTypes(Enum):
    PUBLIC: str = "PRIMARY"
    PRIVATE: str = "PRIVATE"


class ConnectionSSLContext(ssl.SSLContext):
    """Subclass of ssl.SSLContext with added request_ssl attribute. This is
    required for compatibility with pg8000 driver.
    """

    def __init__(self, *args: Any, **kwargs: Any) -> None:
        self.request_ssl = False
        super(ConnectionSSLContext, self).__init__(*args, **kwargs)


class TLSVersionError(Exception):
    """
    Raised when the required TLS protocol version is not supported.
    """

    def __init__(self, *args: Any) -> None:
        super(TLSVersionError, self).__init__(self, *args)


class CloudSQLIPTypeError(Exception):
    """
    Raised when IP address for the preferred IP type is not found.
    """

    def __init__(self, *args: Any) -> None:
        super(CloudSQLIPTypeError, self).__init__(self, *args)


class PlatformNotSupportedError(Exception):
    """
    Raised when a feature is not supported on the current platform.
    """

    def __init__(self, *args: Any) -> None:
        super(PlatformNotSupportedError, self).__init__(self, *args)


class CredentialsTypeError(Exception):
    """
    Raised when credentials parameter is not proper type.
    """

    def __init__(self, *args: Any) -> None:
        super(CredentialsTypeError, self).__init__(self, *args)


class ExpiredInstanceMetadata(Exception):
    """
    Raised when InstanceMetadata is expired.
    """

    def __init__(self, *args: Any) -> None:
        super(ExpiredInstanceMetadata, self).__init__(self, *args)


class InstanceMetadata:
    ip_addrs: Dict[str, Any]
    context: ssl.SSLContext
    expiration: datetime.datetime

    def __init__(
        self,
        ephemeral_cert: str,
        ip_addrs: Dict[str, Any],
        private_key: bytes,
        server_ca_cert: str,
        expiration: datetime.datetime,
        enable_iam_auth: bool,
    ) -> None:
        self.ip_addrs = ip_addrs

        if enable_iam_auth and not ssl.HAS_TLSv1_3:  # type: ignore
            raise TLSVersionError(
                "Your current version of OpenSSL does not support TLSv1.3, "
                "which is required to use IAM Authentication."
            )

        self.context = ConnectionSSLContext()
        self.expiration = expiration

        # tmpdir and its contents are automatically deleted after the CA cert
        # and ephemeral cert are loaded into the SSLcontext. The values
        # need to be written to files in order to be loaded by the SSLContext
        with TemporaryDirectory() as tmpdir:
            ca_filename, cert_filename, key_filename = write_to_file(
                tmpdir, server_ca_cert, ephemeral_cert, private_key
            )
            self.context.load_cert_chain(cert_filename, keyfile=key_filename)
            self.context.load_verify_locations(cafile=ca_filename)

    def get_preferred_ip(self, ip_type: IPTypes) -> str:
        """Returns the first IP address for the instance, according to the preference
        supplied by ip_type. If no IP addressess with the given preference are found,
        an error is raised."""
        if ip_type.value in self.ip_addrs:
            return self.ip_addrs[ip_type.value]
        raise CloudSQLIPTypeError(
            "Cloud SQL instance does not have any IP addresses matching "
            f"preference: {ip_type.value})"
        )


class InstanceConnectionManager:
    """A class to manage the details of the connection, including refreshing the
    credentials.

    :param instance_connection_string:
        The Google Cloud SQL Instance's connection
        string.
    :type instance_connection_string: str

    :param user_agent_string:
        The user agent string to append to SQLAdmin API requests
    :type user_agent_string: str

    :type credentials: google.auth.credentials.Credentials
    :param credentials
        Credentials object used to authenticate connections to Cloud SQL server.
        If not specified, Application Default Credentials are used.

    :param enable_iam_auth
        Enables IAM based authentication for Postgres instances.
    :type enable_iam_auth: bool

    :param loop:
        A new event loop for the refresh function to run in.
    :type loop: asyncio.AbstractEventLoop
    """

    # asyncio.AbstractEventLoop is used because the default loop,
    # SelectorEventLoop, is usable on both Unix and Windows but has limited
    # functionality on Windows. It is recommended to use ProactorEventLoop
    # while developing on Windows.
    # Link to Github issue:
    # https://github.com/GoogleCloudPlatform/cloud-sql-python-connector/issues/22
    _loop: asyncio.AbstractEventLoop

    _enable_iam_auth: bool

    __client_session: Optional[aiohttp.ClientSession] = None

    @property
    def _client_session(self) -> aiohttp.ClientSession:
        if self.__client_session is None:
            self.__client_session = aiohttp.ClientSession(
                headers={
                    "x-goog-api-client": self._user_agent_string,
                    "User-Agent": self._user_agent_string,
                    "Content-Type": "application/json",
                }
            )
        return self.__client_session

    _credentials: Optional[Credentials] = None
    _keys: Awaitable

    _instance_connection_string: str
    _user_agent_string: str
    _instance: str
    _project: str
    _region: str

    _refresh_rate_limiter: AsyncRateLimiter
    _refresh_in_progress: asyncio.locks.Event
    _current: asyncio.Task  # task wraps coroutine that returns InstanceMetadata
    _next: asyncio.Task  # task wraps coroutine that returns another task

    def __init__(
        self,
        instance_connection_string: str,
        driver_name: str,
        keys: concurrent.futures.Future,
        loop: asyncio.AbstractEventLoop,
        credentials: Optional[Credentials] = None,
        enable_iam_auth: bool = False,
    ) -> None:
        # Validate connection string
        connection_string_split = instance_connection_string.split(":")

        if len(connection_string_split) == 3:
            self._instance_connection_string = instance_connection_string
            self._project = connection_string_split[0]
            self._region = connection_string_split[1]
            self._instance = connection_string_split[2]
        else:
            raise ValueError(
                "Arg `instance_connection_string` must have "
                "format: PROJECT:REGION:INSTANCE, "
                f"got {instance_connection_string}."
            )

        self._enable_iam_auth = enable_iam_auth

        self._user_agent_string = f"{APPLICATION_NAME}/{version}+{driver_name}"
        self._loop = loop
        self._keys = asyncio.wrap_future(keys, loop=self._loop)
        # validate credentials type
        if not isinstance(credentials, Credentials) and credentials is not None:
            raise CredentialsTypeError(
                "Arg credentials must be type 'google.auth.credentials.Credentials' "
                "or None (to use Application Default Credentials)"
            )

        self._auth_init(credentials)

<<<<<<< HEAD
        self._refresh_rate_limiter = AsyncRateLimiter(
            max_capacity=2, rate=1 / 30, loop=self._loop
        )
        self._refresh_in_progress = asyncio.locks.Event()
        self._current = self._loop.create_task(self._get_instance_data())
        self._next = self._loop.create_task(self._schedule_refresh())
=======
        async def _async_init() -> None:
            """Initialize InstanceConnectionManager's variables that require the
            event loop running in background thread.
            """
            self._refresh_rate_limiter = AsyncRateLimiter(
                max_capacity=2, rate=1 / 30, loop=self._loop
            )
            self._refresh_in_progress = asyncio.locks.Event()
            self._current = self._schedule_refresh(0)
            self._next = self._current

        init_future = asyncio.run_coroutine_threadsafe(_async_init(), self._loop)
        init_future.result()
>>>>>>> 0d63f90f

    def _auth_init(self, credentials: Optional[Credentials]) -> None:
        """Creates and assigns a Google Python API service object for
        Google Cloud SQL Admin API.

        :type credentials: google.auth.credentials.Credentials
        :param credentials
            Credentials object used to authenticate connections to Cloud SQL server.
            If not specified, Application Default Credentials are used.
        """
        scopes = [
            "https://www.googleapis.com/auth/sqlservice.admin",
            "https://www.googleapis.com/auth/cloud-platform",
        ]
        # if Credentials object is passed in, use for authentication
        if isinstance(credentials, Credentials):
            credentials = with_scopes_if_required(credentials, scopes=scopes)
        # otherwise use application default credentials
        else:
            credentials, project = google.auth.default(scopes=scopes)

        self._credentials = credentials

<<<<<<< HEAD
    async def force_refresh(self, timeout: int = 0) -> bool:
        """
        Forces a new refresh attempt and returns a boolean value that indicates
        whether the attempt was successful.

        :type timeout: int
        :param timeout: Amount of time to wait for the attempted force refresh
        to complete before throwing a timeout error.
        """
        if self._refresh_in_progress.is_set():
            # if a new refresh is already in progress, then block on the result
            self._current = await self._next
            return True
        try:
            self._next.cancel()
            # schedule a refresh immediately with no delay
            self._next = self._loop.create_task(self._schedule_refresh(0))
            await asyncio.wait_for(self._next, timeout)
            self._current = await self._next
            return True
        except Exception as e:
            # if anything else goes wrong, log the error and return false
            logger.exception("Error occurred during force refresh attempt", exc_info=e)
            return False

    async def seconds_until_refresh(self) -> int:
        expiration = (await self._current).expiration
=======
    def force_refresh(self) -> None:
        """
        Forces a new refresh attempt immediately to be used for future connection attempts.
        """
        # if next refresh is not already in progress, cancel it and schedule new one immediately
        if not self._refresh_in_progress.is_set():
            self._next.cancel()
            self._next = self._schedule_refresh(0)
        # block all sequential connection attempts on the next refresh result
        self._current = self._next

    async def _perform_refresh(self) -> InstanceMetadata:
        """Retrieves instance metadata and ephemeral certificate from the
        Cloud SQL Instance.

        :rtype: InstanceMetadata
        :returns: A dataclass containing a string representing the ephemeral certificate, a dict
            containing the instances IP adresses, a string representing a PEM-encoded private key
            and a string representing a PEM-encoded certificate authority.
        """
        self._refresh_in_progress.set()
        logger.debug("Entered _perform_refresh")
>>>>>>> 0d63f90f

        try:
            await self._refresh_rate_limiter.acquire()
            priv_key, pub_key = await self._keys

            logger.debug("Creating context")

            metadata_task = self._loop.create_task(
                _get_metadata(
                    self._client_session,
                    self._credentials,
                    self._project,
                    self._instance,
                )
            )

            ephemeral_task = self._loop.create_task(
                _get_ephemeral(
                    self._client_session,
                    self._credentials,
                    self._project,
                    self._instance,
                    pub_key,
                    self._enable_iam_auth,
                )
            )

            metadata, ephemeral_cert = await asyncio.gather(
                metadata_task, ephemeral_task
            )

            x509 = OpenSSL.crypto.load_certificate(
                OpenSSL.crypto.FILETYPE_PEM, ephemeral_cert
            )
            expiration = datetime.datetime.strptime(
                x509.get_notAfter().decode("ascii"), "%Y%m%d%H%M%SZ"
            )

            if self._enable_iam_auth:
                if self._credentials is not None:
                    token_expiration: datetime.datetime = self._credentials.expiry
                if expiration > token_expiration:
                    expiration = token_expiration

        except Exception as e:
            logger.debug("Error occurred during _perform_refresh.")
            raise e

        finally:
            self._refresh_in_progress.clear()

        return InstanceMetadata(
            ephemeral_cert,
            metadata["ip_addresses"],
            priv_key,
            metadata["server_ca_cert"],
            expiration,
            self._enable_iam_auth,
        )

    def _schedule_refresh(self, delay: int) -> asyncio.Task:
        """
        Schedule task to sleep and then perform refresh to get InstanceMetadata.

        :type delay: int
        :param delay
            Time in seconds to sleep before running _perform_refresh.

        :rtype: asyncio.Task
        :returns: A Task representing the scheduled _perform_refresh.
        """

        async def _refresh_task(
            self: InstanceConnectionManager, delay: int
        ) -> InstanceMetadata:
            """
            A coroutine that sleeps for the specified amount of time before
            running _perform_refresh.
            """
            refresh_task: asyncio.Task
            try:
                logger.debug("Entering sleep")
                if delay > 0:
                    await asyncio.sleep(delay)
                refresh_task = self._loop.create_task(self._perform_refresh())
                refresh_data = await refresh_task
            except asyncio.CancelledError as e:
                logger.debug("Schedule refresh task cancelled.")
                raise e
            # bad refresh attempt
            except Exception as e:
                logger.exception(
                    "An error occurred while performing refresh. "
                    "Scheduling another refresh attempt immediately",
                    exc_info=e,
                )
                # check if current metadata is invalid (expired),
                # don't want to replace valid metadata with invalid refresh
                if not await _is_valid(self._current):
                    self._current = refresh_task
                # schedule new refresh attempt immediately
                self._next = self._schedule_refresh(0)
                raise e
            # if valid refresh, replace current with valid metadata and schedule next refresh
            self._current = refresh_task
            # Ephemeral certificate expires in 1 hour, so we schedule a refresh to happen in 55 minutes.
            delay = _seconds_until_refresh(
                refresh_data.expiration, self._enable_iam_auth
            )
            self._next = self._schedule_refresh(delay)

            return refresh_data

        # schedule refresh task and return it
        scheduled_task = self._loop.create_task(_refresh_task(self, delay))
        return scheduled_task

    async def connect(
        self,
        driver: str,
        ip_type: IPTypes,
        **kwargs: Any,
    ) -> Any:
        """A method that returns a DB-API connection to the database.

        :type driver: str
        :param driver: A string representing the driver. e.g. "pymysql"

        :returns: A DB-API connection to the primary IP of the database.
        """
        logger.debug("Entered connect method")

        # Host and ssl options come from the certificates and metadata, so we don't
        # want the user to specify them.
        kwargs.pop("host", None)
        kwargs.pop("ssl", None)
        kwargs.pop("port", None)

        connect_func = {
            "pymysql": self._connect_with_pymysql,
            "pg8000": self._connect_with_pg8000,
            "pytds": self._connect_with_pytds,
        }

        instance_data: InstanceMetadata

        instance_data = await self._current
        ip_address: str = instance_data.get_preferred_ip(ip_type)

        try:
            connector = connect_func[driver]
        except KeyError:
            raise KeyError(f"Driver {driver} is not supported.")

        connect_partial = partial(
            connector, ip_address, instance_data.context, **kwargs
        )

        return await self._loop.run_in_executor(None, connect_partial)

    def _connect_with_pymysql(
        self, ip_address: str, ctx: ssl.SSLContext, **kwargs: Any
    ) -> "pymysql.connections.Connection":
        """Helper function to create a pymysql DB-API connection object.

        :type ip_address: str
        :param ip_address: A string containing an IP address for the Cloud SQL
            instance.

        :type ctx: ssl.SSLContext
        :param ctx: An SSLContext object created from the Cloud SQL server CA
            cert and ephemeral cert.

        :rtype: pymysql.Connection
        :returns: A PyMySQL Connection object for the Cloud SQL instance.
        """
        try:
            import pymysql
        except ImportError:
            raise ImportError(
                'Unable to import module "pymysql." Please install and try again.'
            )

        # Create socket and wrap with context.
        sock = ctx.wrap_socket(
            socket.create_connection((ip_address, SERVER_PROXY_PORT)),
            server_hostname=ip_address,
        )

        # Create pymysql connection object and hand in pre-made connection
        conn = pymysql.Connection(host=ip_address, defer_connect=True, **kwargs)
        conn.connect(sock)
        return conn

    def _connect_with_pg8000(
        self, ip_address: str, ctx: ssl.SSLContext, **kwargs: Any
    ) -> "pg8000.dbapi.Connection":
        """Helper function to create a pg8000 DB-API connection object.

        :type ip_address: str
        :param ip_address: A string containing an IP address for the Cloud SQL
            instance.

        :type ctx: ssl.SSLContext
        :param ctx: An SSLContext object created from the Cloud SQL server CA
            cert and ephemeral cert.


        :rtype: pg8000.dbapi.Connection
        :returns: A pg8000 Connection object for the Cloud SQL instance.
        """
        try:
            import pg8000
        except ImportError:
            raise ImportError(
                'Unable to import module "pg8000." Please install and try again.'
            )
        user = kwargs.pop("user")
        db = kwargs.pop("db")
        passwd = kwargs.pop("password", None)
        setattr(ctx, "request_ssl", False)
        return pg8000.dbapi.connect(
            user,
            database=db,
            password=passwd,
            host=ip_address,
            port=SERVER_PROXY_PORT,
            ssl_context=ctx,
            **kwargs,
        )

    def _connect_with_pytds(
        self, ip_address: str, ctx: ssl.SSLContext, **kwargs: Any
    ) -> "pytds.Connection":
        """Helper function to create a pytds DB-API connection object.

        :type ip_address: str
        :param ip_address: A string containing an IP address for the Cloud SQL
            instance.

        :type ctx: ssl.SSLContext
        :param ctx: An SSLContext object created from the Cloud SQL server CA
            cert and ephemeral cert.


        :rtype: pytds.Connection
        :returns: A pytds Connection object for the Cloud SQL instance.
        """
        try:
            import pytds
        except ImportError:
            raise ImportError(
                'Unable to import module "pytds." Please install and try again.'
            )

        db = kwargs.pop("db", None)

        # Create socket and wrap with context.
        sock = ctx.wrap_socket(
            socket.create_connection((ip_address, SERVER_PROXY_PORT)),
            server_hostname=ip_address,
        )
        if kwargs.pop("active_directory_auth", False):
            if platform.system() == "Windows":
                # Ignore username and password if using active directory auth
                server_name = kwargs.pop("server_name")
                return pytds.connect(
                    database=db,
                    auth=pytds.login.SspiAuth(port=1433, server_name=server_name),
                    sock=sock,
                    **kwargs,
                )
            else:
                raise PlatformNotSupportedError(
                    "Active Directory authentication is currently only supported on Windows."
                )

        user = kwargs.pop("user")
        passwd = kwargs.pop("password")
        return pytds.connect(
            ip_address, database=db, user=user, password=passwd, sock=sock, **kwargs
        )

    async def close(self) -> None:
        """Cleanup function to make sure ClientSession is closed and tasks have
        finished to have a graceful exit.
        """
        logger.debug("Waiting for _current to be cancelled")
        self._current.cancel()
        logger.debug("Waiting for _next to be cancelled")
        self._next.cancel()
        logger.debug("Waiting for _client_session to close")
        await self._client_session.close()<|MERGE_RESOLUTION|>--- conflicted
+++ resolved
@@ -270,28 +270,12 @@
 
         self._auth_init(credentials)
 
-<<<<<<< HEAD
         self._refresh_rate_limiter = AsyncRateLimiter(
             max_capacity=2, rate=1 / 30, loop=self._loop
         )
         self._refresh_in_progress = asyncio.locks.Event()
-        self._current = self._loop.create_task(self._get_instance_data())
-        self._next = self._loop.create_task(self._schedule_refresh())
-=======
-        async def _async_init() -> None:
-            """Initialize InstanceConnectionManager's variables that require the
-            event loop running in background thread.
-            """
-            self._refresh_rate_limiter = AsyncRateLimiter(
-                max_capacity=2, rate=1 / 30, loop=self._loop
-            )
-            self._refresh_in_progress = asyncio.locks.Event()
-            self._current = self._schedule_refresh(0)
-            self._next = self._current
-
-        init_future = asyncio.run_coroutine_threadsafe(_async_init(), self._loop)
-        init_future.result()
->>>>>>> 0d63f90f
+        self._current = self._schedule_refresh(0)
+        self._next = self._current
 
     def _auth_init(self, credentials: Optional[Credentials]) -> None:
         """Creates and assigns a Google Python API service object for
@@ -315,35 +299,6 @@
 
         self._credentials = credentials
 
-<<<<<<< HEAD
-    async def force_refresh(self, timeout: int = 0) -> bool:
-        """
-        Forces a new refresh attempt and returns a boolean value that indicates
-        whether the attempt was successful.
-
-        :type timeout: int
-        :param timeout: Amount of time to wait for the attempted force refresh
-        to complete before throwing a timeout error.
-        """
-        if self._refresh_in_progress.is_set():
-            # if a new refresh is already in progress, then block on the result
-            self._current = await self._next
-            return True
-        try:
-            self._next.cancel()
-            # schedule a refresh immediately with no delay
-            self._next = self._loop.create_task(self._schedule_refresh(0))
-            await asyncio.wait_for(self._next, timeout)
-            self._current = await self._next
-            return True
-        except Exception as e:
-            # if anything else goes wrong, log the error and return false
-            logger.exception("Error occurred during force refresh attempt", exc_info=e)
-            return False
-
-    async def seconds_until_refresh(self) -> int:
-        expiration = (await self._current).expiration
-=======
     def force_refresh(self) -> None:
         """
         Forces a new refresh attempt immediately to be used for future connection attempts.
@@ -366,7 +321,6 @@
         """
         self._refresh_in_progress.set()
         logger.debug("Entered _perform_refresh")
->>>>>>> 0d63f90f
 
         try:
             await self._refresh_rate_limiter.acquire()
