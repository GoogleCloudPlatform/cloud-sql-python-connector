"""
Copyright 2019 Google LLC

Licensed under the Apache License, Version 2.0 (the "License");
you may not use this file except in compliance with the License.
You may obtain a copy of the License at

  https://www.apache.org/licenses/LICENSE-2.0

Unless required by applicable law or agreed to in writing, software
distributed under the License is distributed on an "AS IS" BASIS,
WITHOUT WARRANTIES OR CONDITIONS OF ANY KIND, either express or implied.
See the License for the specific language governing permissions and
limitations under the License.
"""
import asyncio
import concurrent
import logging
from google.cloud.sql.connector.instance_connection_manager import (
    InstanceConnectionManager,
    IPTypes,
)
from google.cloud.sql.connector.utils import generate_keys
from google.auth.credentials import Credentials
from threading import Thread
from typing import Any, Dict, Optional

logger = logging.getLogger(name=__name__)

_default_connector = None


class Connector:
    """A class to configure and create connections to Cloud SQL instances.

    :type ip_type: IPTypes
    :param ip_type
        The IP type (public or private)  used to connect. IP types
        can be either IPTypes.PUBLIC or IPTypes.PRIVATE.

    :type enable_iam_auth: bool
    :param enable_iam_auth
        Enables IAM based authentication (Postgres only).

    :type timeout: int
    :param timeout
        The time limit for a connection before raising a TimeoutError.

    :type credentials: google.auth.credentials.Credentials
    :param credentials
        Credentials object used to authenticate connections to Cloud SQL server.
        If not specified, Application Default Credentials are used.
    """

    def __init__(
        self,
        ip_type: IPTypes = IPTypes.PUBLIC,
        enable_iam_auth: bool = False,
        timeout: int = 30,
        credentials: Optional[Credentials] = None,
    ) -> None:
        self._loop: asyncio.AbstractEventLoop = asyncio.new_event_loop()
        self._thread: Thread = Thread(target=self._loop.run_forever, daemon=True)
        self._thread.start()
        self._keys: concurrent.futures.Future = asyncio.run_coroutine_threadsafe(
            generate_keys(), self._loop
        )
        self._instances: Dict[str, InstanceConnectionManager] = {}

        # set default params for connections
        self._timeout = timeout
        self._enable_iam_auth = enable_iam_auth
<<<<<<< HEAD
        self._ip_type = ip_type
=======
        self._ip_types = ip_types
        self._credentials = credentials
>>>>>>> 390be2dc

    def connect(
        self, instance_connection_string: str, driver: str, **kwargs: Any
    ) -> Any:
        """Prepares and returns a database connection object and starts a
        background thread to refresh the certificates and metadata.

        :type instance_connection_string: str
        :param instance_connection_string:
            A string containing the GCP project name, region name, and instance
            name separated by colons.

            Example: example-proj:example-region-us6:example-instance

        :type driver: str
        :param: driver:
            A string representing the driver to connect with. Supported drivers are
            pymysql, pg8000, and pytds.

        :param kwargs:
            Pass in any driver-specific arguments needed to connect to the Cloud
            SQL instance.

        :rtype: Connection
        :returns:
            A DB-API connection to the specified Cloud SQL instance.
        """

        # Initiate event loop and run in background thread.
        #
        # Create an InstanceConnectionManager object from the connection string.
        # The InstanceConnectionManager should verify arguments.
        #
        # Use the InstanceConnectionManager to establish an SSL Connection.
        #
        # Return a DBAPI connection

        if instance_connection_string in self._instances:
            icm = self._instances[instance_connection_string]
        else:
            enable_iam_auth = kwargs.pop("enable_iam_auth", self._enable_iam_auth)
            icm = InstanceConnectionManager(
                instance_connection_string,
                driver,
                self._keys,
                self._loop,
                self._credentials,
                enable_iam_auth,
            )
            self._instances[instance_connection_string] = icm

        if "ip_types" in kwargs:
            ip_type = kwargs.pop("ip_types")
            logger.warning(
                "Deprecation Warning: Parameter `ip_types` is deprecated and may be removed"
                "in a future release. Please use `ip_type` instead."
            )
        else:
            ip_type = kwargs.pop("ip_type", self._ip_type)
        if "timeout" in kwargs:
            return icm.connect(driver, ip_type, **kwargs)
        elif "connect_timeout" in kwargs:
            timeout = kwargs["connect_timeout"]
        else:
            timeout = self._timeout
        try:
            return icm.connect(driver, ip_type, timeout, **kwargs)
        except Exception as e:
            # with any other exception, we attempt a force refresh, then throw the error
            icm.force_refresh()
            raise (e)


def connect(instance_connection_string: str, driver: str, **kwargs: Any) -> Any:
    """Uses a Connector object with default settings and returns a database
    connection object with a background thread to refresh the certificates and metadata.
    For more advanced configurations, callers should instantiate Connector on their own.

    :type instance_connection_string: str
    :param instance_connection_string:
        A string containing the GCP project name, region name, and instance
        name separated by colons.

        Example: example-proj:example-region-us6:example-instance

    :type driver: str
    :param: driver:
        A string representing the driver to connect with. Supported drivers are
        pymysql, pg8000, and pytds.

    :param kwargs:
        Pass in any driver-specific arguments needed to connect to the Cloud
        SQL instance.

    :rtype: Connection
    :returns:
        A DB-API connection to the specified Cloud SQL instance.
    """
    global _default_connector
    if _default_connector is None:
        _default_connector = Connector()
    return _default_connector.connect(instance_connection_string, driver, **kwargs)<|MERGE_RESOLUTION|>--- conflicted
+++ resolved
@@ -70,13 +70,9 @@
         # set default params for connections
         self._timeout = timeout
         self._enable_iam_auth = enable_iam_auth
-<<<<<<< HEAD
         self._ip_type = ip_type
-=======
-        self._ip_types = ip_types
         self._credentials = credentials
->>>>>>> 390be2dc
-
+        
     def connect(
         self, instance_connection_string: str, driver: str, **kwargs: Any
     ) -> Any:
