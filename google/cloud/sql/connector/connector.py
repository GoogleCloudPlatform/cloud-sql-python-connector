"""
Copyright 2019 Google LLC

Licensed under the Apache License, Version 2.0 (the "License");
you may not use this file except in compliance with the License.
You may obtain a copy of the License at

  https://www.apache.org/licenses/LICENSE-2.0

Unless required by applicable law or agreed to in writing, software
distributed under the License is distributed on an "AS IS" BASIS,
WITHOUT WARRANTIES OR CONDITIONS OF ANY KIND, either express or implied.
See the License for the specific language governing permissions and
limitations under the License.
"""
import asyncio
import concurrent
import logging
from types import TracebackType
from google.cloud.sql.connector.instance_connection_manager import (
    InstanceConnectionManager,
    IPTypes,
)
from google.cloud.sql.connector.pymysql import _connect_with_pymysql
from google.cloud.sql.connector.pg8000 import _connect_with_pg8000
from google.cloud.sql.connector.pytds import _connect_with_pytds
from google.cloud.sql.connector.utils import generate_keys
from google.auth.credentials import Credentials
from threading import Thread
<<<<<<< HEAD
from typing import Any, Dict, Optional, Callable
from functools import partial
=======
from typing import Any, Dict, Optional, Type
>>>>>>> 372e4012

logger = logging.getLogger(name=__name__)

_default_connector = None


class Connector:
    """A class to configure and create connections to Cloud SQL instances.

    :type ip_type: IPTypes
    :param ip_type
        The IP type (public or private)  used to connect. IP types
        can be either IPTypes.PUBLIC or IPTypes.PRIVATE.

    :type enable_iam_auth: bool
    :param enable_iam_auth
        Enables IAM based authentication (Postgres only).

    :type timeout: int
    :param timeout
        The time limit for a connection before raising a TimeoutError.

    :type credentials: google.auth.credentials.Credentials
    :param credentials
        Credentials object used to authenticate connections to Cloud SQL server.
        If not specified, Application Default Credentials are used.
    """

    def __init__(
        self,
        ip_type: IPTypes = IPTypes.PUBLIC,
        enable_iam_auth: bool = False,
        timeout: int = 30,
        credentials: Optional[Credentials] = None,
    ) -> None:
        self._loop: asyncio.AbstractEventLoop = asyncio.new_event_loop()
        self._thread: Thread = Thread(target=self._loop.run_forever, daemon=True)
        self._thread.start()
        self._keys: concurrent.futures.Future = asyncio.run_coroutine_threadsafe(
            generate_keys(), self._loop
        )
        self._instances: Dict[str, InstanceConnectionManager] = {}

        # set default params for connections
        self._timeout = timeout
        self._enable_iam_auth = enable_iam_auth
        self._ip_type = ip_type
        self._credentials = credentials

    def connect(
        self, instance_connection_string: str, driver: str, **kwargs: Any
    ) -> Any:
        """Prepares and returns a database connection object and starts a
        background task to refresh the certificates and metadata.

        :type instance_connection_string: str
        :param instance_connection_string:
            A string containing the GCP project name, region name, and instance
            name separated by colons.

            Example: example-proj:example-region-us6:example-instance

        :type driver: str
        :param: driver:
            A string representing the driver to connect with. Supported drivers are
            pymysql, pg8000, and pytds.

        :param kwargs:
            Pass in any driver-specific arguments needed to connect to the Cloud
            SQL instance.

        :rtype: Connection
        :returns:
            A DB-API connection to the specified Cloud SQL instance.
        """
        connect_task = asyncio.run_coroutine_threadsafe(
            self.connect_async(instance_connection_string, driver, **kwargs), self._loop
        )
        return connect_task.result()

    async def connect_async(
        self, instance_connection_string: str, driver: str, **kwargs: Any
    ) -> Any:
        """Prepares and returns a database connection object and starts a
        background task to refresh the certificates and metadata.

        :type instance_connection_string: str
        :param instance_connection_string:
            A string containing the GCP project name, region name, and instance
            name separated by colons.

            Example: example-proj:example-region-us6:example-instance

        :type driver: str
        :param: driver:
            A string representing the driver to connect with. Supported drivers are
            pymysql, pg8000, and pytds.

        :param kwargs:
            Pass in any driver-specific arguments needed to connect to the Cloud
            SQL instance.

        :rtype: Connection
        :returns:
            A DB-API connection to the specified Cloud SQL instance.
        """

        # Create an InstanceConnectionManager object from the connection string.
        # The InstanceConnectionManager should verify arguments.
        #
        # Use the InstanceConnectionManager to establish an SSL Connection.
        #
        # Return a DBAPI connection
        enable_iam_auth = kwargs.pop("enable_iam_auth", self._enable_iam_auth)
        if instance_connection_string in self._instances:
            icm = self._instances[instance_connection_string]
            if enable_iam_auth != icm._enable_iam_auth:
                raise ValueError(
                    f"connect() called with `enable_iam_auth={enable_iam_auth}`, "
                    f"but previously used enable_iam_auth={icm._enable_iam_auth}`. "
                    "If you require both for your use case, please use a new "
                    "connector.Connector object."
                )
        else:
            icm = InstanceConnectionManager(
                instance_connection_string,
                driver,
                self._keys,
                self._loop,
                self._credentials,
                enable_iam_auth,
            )
            self._instances[instance_connection_string] = icm

        connect_func = {
            "pymysql": _connect_with_pymysql,
            "pg8000": _connect_with_pg8000,
            "pytds": _connect_with_pytds,
        }

        # only accept supported database drivers
        try:
            connector = connect_func[driver]
        except KeyError:
            raise KeyError(f"Driver {driver} is not supported.")

        if "ip_types" in kwargs:
            ip_type = kwargs.pop("ip_types")
            logger.warning(
                "Deprecation Warning: Parameter `ip_types` is deprecated and may be removed"
                " in a future release. Please use `ip_type` instead."
            )
        else:
            ip_type = kwargs.pop("ip_type", self._ip_type)
        timeout = kwargs.pop("timeout", self._timeout)
        if "connect_timeout" in kwargs:
            timeout = kwargs.pop("connect_timeout")

        # Host and ssl options come from the certificates and metadata, so we don't
        # want the user to specify them.
        kwargs.pop("host", None)
        kwargs.pop("ssl", None)
        kwargs.pop("port", None)

        # helper function to wrap in timeout
        async def get_connection(
            self: Connector,
            icm: InstanceConnectionManager,
            connect_function: Callable,
            ip_type: IPTypes,
            **kwargs: Any,
        ) -> Any:

            instance_data, ip_address = await icm.connect_info(ip_type)
            connect_partial = partial(
                connect_function, ip_address, instance_data.context, **kwargs
            )
            return await self._loop.run_in_executor(None, connect_partial)

        # attempt to make connection to Cloud SQL instance for given timeout
        try:
            return await asyncio.wait_for(
                get_connection(self, icm, connector, ip_type, **kwargs), timeout
            )
        except asyncio.TimeoutError:
            raise TimeoutError(f"Connection timed out after {timeout}s")
        except Exception as e:
            # with any other exception, we attempt a force refresh, then throw the error
            icm.force_refresh()
            raise (e)

    def __enter__(self) -> Any:
        """Enter context manager by returning Connector object"""
        return self

    def __exit__(
        self,
        exc_type: Optional[Type[BaseException]],
        exc_val: Optional[BaseException],
        exc_tb: Optional[TracebackType],
    ) -> None:
        """Exit context manager by closing Connector"""
        self.close()

    def close(self) -> None:
        """Close Connector by stopping tasks and releasing resources."""
        close_future = asyncio.run_coroutine_threadsafe(self._close(), loop=self._loop)
        # Will attempt to safely shut down tasks for 5s
        close_future.result(timeout=5)

    async def _close(self) -> None:
        """Helper function to cancel InstanceConnectionManagers' tasks
        and close aiohttp.ClientSession."""
        await asyncio.gather(*[icm.close() for icm in self._instances.values()])


def connect(instance_connection_string: str, driver: str, **kwargs: Any) -> Any:
    """Uses a Connector object with default settings and returns a database
    connection object with a background thread to refresh the certificates and metadata.
    For more advanced configurations, callers should instantiate Connector on their own.

    :type instance_connection_string: str
    :param instance_connection_string:
        A string containing the GCP project name, region name, and instance
        name separated by colons.

        Example: example-proj:example-region-us6:example-instance

    :type driver: str
    :param: driver:
        A string representing the driver to connect with. Supported drivers are
        pymysql, pg8000, and pytds.

    :param kwargs:
        Pass in any driver-specific arguments needed to connect to the Cloud
        SQL instance.

    :rtype: Connection
    :returns:
        A DB-API connection to the specified Cloud SQL instance.
    """
    global _default_connector
    if _default_connector is None:
        _default_connector = Connector()
    return _default_connector.connect(instance_connection_string, driver, **kwargs)<|MERGE_RESOLUTION|>--- conflicted
+++ resolved
@@ -21,18 +21,14 @@
     InstanceConnectionManager,
     IPTypes,
 )
-from google.cloud.sql.connector.pymysql import _connect_with_pymysql
-from google.cloud.sql.connector.pg8000 import _connect_with_pg8000
-from google.cloud.sql.connector.pytds import _connect_with_pytds
+import google.cloud.sql.connector.pymysql as pymysql
+import google.cloud.sql.connector.pg8000 as pg8000
+import google.cloud.sql.connector.pytds as pytds
 from google.cloud.sql.connector.utils import generate_keys
 from google.auth.credentials import Credentials
 from threading import Thread
-<<<<<<< HEAD
-from typing import Any, Dict, Optional, Callable
+from typing import Any, Dict, Optional, Type
 from functools import partial
-=======
-from typing import Any, Dict, Optional, Type
->>>>>>> 372e4012
 
 logger = logging.getLogger(name=__name__)
 
@@ -168,16 +164,16 @@
             self._instances[instance_connection_string] = icm
 
         connect_func = {
-            "pymysql": _connect_with_pymysql,
-            "pg8000": _connect_with_pg8000,
-            "pytds": _connect_with_pytds,
+            "pymysql": pymysql.connect,
+            "pg8000": pg8000.connect,
+            "pytds": pytds.connect,
         }
 
         # only accept supported database drivers
         try:
             connector = connect_func[driver]
         except KeyError:
-            raise KeyError(f"Driver {driver} is not supported.")
+            raise KeyError(f"Driver '{driver}' is not supported.")
 
         if "ip_types" in kwargs:
             ip_type = kwargs.pop("ip_types")
@@ -198,25 +194,17 @@
         kwargs.pop("port", None)
 
         # helper function to wrap in timeout
-        async def get_connection(
-            self: Connector,
-            icm: InstanceConnectionManager,
-            connect_function: Callable,
-            ip_type: IPTypes,
-            **kwargs: Any,
-        ) -> Any:
+        async def get_connection() -> Any:
 
             instance_data, ip_address = await icm.connect_info(ip_type)
             connect_partial = partial(
-                connect_function, ip_address, instance_data.context, **kwargs
+                connector, ip_address, instance_data.context, **kwargs
             )
             return await self._loop.run_in_executor(None, connect_partial)
 
         # attempt to make connection to Cloud SQL instance for given timeout
         try:
-            return await asyncio.wait_for(
-                get_connection(self, icm, connector, ip_type, **kwargs), timeout
-            )
+            return await asyncio.wait_for(get_connection(), timeout)
         except asyncio.TimeoutError:
             raise TimeoutError(f"Connection timed out after {timeout}s")
         except Exception as e:
