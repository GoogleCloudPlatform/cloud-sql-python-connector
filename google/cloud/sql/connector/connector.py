--- conflicted
+++ resolved
@@ -33,8 +33,6 @@
 
 logger = logging.getLogger(name=__name__)
 
-<<<<<<< HEAD
-_default_connector = None
 ASYNC_DRIVERS = ["asyncpg"]
 
 
@@ -47,8 +45,6 @@
     def __init__(self, *args: Any) -> None:
         super(ConnectorLoopError, self).__init__(self, *args)
 
-=======
->>>>>>> c5b1dbc1
 
 class Connector:
     """A class to configure and create connections to Cloud SQL instances.
