""""
Copyright 2019 Google LLC

Licensed under the Apache License, Version 2.0 (the "License");
you may not use this file except in compliance with the License.
You may obtain a copy of the License at

  https://www.apache.org/licenses/LICENSE-2.0

Unless required by applicable law or agreed to in writing, software
distributed under the License is distributed on an "AS IS" BASIS,
WITHOUT WARRANTIES OR CONDITIONS OF ANY KIND, either express or implied.
See the License for the specific language governing permissions and
limitations under the License.
"""

import asyncio
from concurrent.futures import CancelledError
from unittest.mock import patch
import datetime
from google.cloud.sql.connector.rate_limiter import AsyncRateLimiter
from typing import Any
import pytest  # noqa F401 Needed to run the tests
from google.auth.credentials import Credentials
from google.cloud.sql.connector.instance_connection_manager import (
    InstanceConnectionManager,
    CredentialsTypeError,
)
from google.cloud.sql.connector.utils import generate_keys


<<<<<<< HEAD
=======
class BadRefresh(Exception):
    pass


>>>>>>> 0d63f90f
class MockMetadata:
    def __init__(self, expiration: datetime.datetime) -> None:
        self.expiration = expiration


<<<<<<< HEAD
async def _get_instance_data_success(*args: Any, **kwargs: Any) -> MockMetadata:
    return MockMetadata(datetime.datetime.now() + datetime.timedelta(minutes=10))


async def _get_instance_data_error(*args: Any, **kwargs: Any) -> None:
    raise Exception("something went wrong...")


@pytest.fixture
@patch.object(
    InstanceConnectionManager, "_get_instance_data", _get_instance_data_success
)
=======
async def _get_metadata_success(*args: Any, **kwargs: Any) -> MockMetadata:
    return MockMetadata(datetime.datetime.now() + datetime.timedelta(minutes=10))


async def _get_metadata_expired(*args: Any, **kwargs: Any) -> MockMetadata:
    return MockMetadata(datetime.datetime.now() - datetime.timedelta(minutes=10))


async def _get_metadata_error(*args: Any, **kwargs: Any) -> None:
    raise BadRefresh("something went wrong...")


async def refresh(icm: InstanceConnectionManager, wait: bool = False) -> asyncio.Task:
    """
    Helper function to run schedule_refresh within background thread's event_loop
    """
    new_task = icm._schedule_refresh(0)

    # since we can't await in test itself we set flag to await in background thread for result
    if wait:
        await new_task

    return new_task


@pytest.fixture
@patch.object(InstanceConnectionManager, "_perform_refresh", _get_metadata_success)
>>>>>>> 0d63f90f
def icm(
    fake_credentials: Credentials,
    event_loop: asyncio.AbstractEventLoop,
) -> InstanceConnectionManager:
    with patch("google.auth.default") as mock_auth:
        mock_auth.return_value = fake_credentials, None
        keys = asyncio.run_coroutine_threadsafe(generate_keys(), event_loop)
        icm = InstanceConnectionManager(
            "my-project:my-region:my-instance", "pymysql", keys, event_loop
        )
    return icm


@pytest.fixture
def test_rate_limiter(event_loop: asyncio.AbstractEventLoop) -> AsyncRateLimiter:
    return AsyncRateLimiter(max_capacity=1, rate=1 / 2, loop=event_loop)


<<<<<<< HEAD
@pytest.mark.asyncio
async def test_InstanceConnectionManager_init(
    fake_credentials: Credentials, event_loop: asyncio.AbstractEventLoop
=======
def test_InstanceConnectionManager_init(
    fake_credentials: Credentials, async_loop: asyncio.AbstractEventLoop
>>>>>>> 0d63f90f
) -> None:
    """
    Test to check whether the __init__ method of InstanceConnectionManager
    can tell if the connection string that's passed in is formatted correctly.
    """

    connect_string = "test-project:test-region:test-instance"
    keys = asyncio.run_coroutine_threadsafe(generate_keys(), event_loop)
    with patch("google.auth.default") as mock_auth:
        mock_auth.return_value = fake_credentials, None
        icm = InstanceConnectionManager(connect_string, "pymysql", keys, event_loop)
    project_result = icm._project
    region_result = icm._region
    instance_result = icm._instance
    # cleanup icm
    asyncio.run_coroutine_threadsafe(icm.close(), icm._loop).result(timeout=5)

    assert (
        project_result == "test-project"
        and region_result == "test-region"
        and instance_result == "test-instance"
    )
    await icm.close()


@pytest.mark.asyncio
async def test_InstanceConnectionManager_init_bad_credentials(
    event_loop: asyncio.AbstractEventLoop,
) -> None:
    """
    Test to check whether the __init__ method of InstanceConnectionManager
    throws proper error for bad credentials arg type.
    """
    connect_string = "test-project:test-region:test-instance"
    keys = asyncio.run_coroutine_threadsafe(generate_keys(), event_loop)
    with pytest.raises(CredentialsTypeError):
        icm = InstanceConnectionManager(
            connect_string, "pymysql", keys, event_loop, credentials=1
        )
        await icm.close()


@pytest.mark.asyncio
async def test_schedule_refresh_replaces_result(
    icm: InstanceConnectionManager, test_rate_limiter: AsyncRateLimiter
) -> None:
    """
    Test to check whether _schedule_refresh replaces a valid result with another valid result
    """
    # allow more frequent refreshes for tests
    setattr(icm, "_refresh_rate_limiter", test_rate_limiter)

<<<<<<< HEAD
    # stub _get_instance_data to return a "valid" MockMetadata object
    setattr(icm, "_get_instance_data", _get_instance_data_success)
    refresh_task = await icm._perform_refresh()

    assert icm._current == refresh_task
    assert isinstance(icm._current.result(), MockMetadata)
    await icm.close()
=======
    # stub _perform_refresh to return a "valid" MockMetadata object
    setattr(icm, "_perform_refresh", _get_metadata_success)

    old_metadata = icm._current.result()

    # schedule refresh immediately and await it
    refresh_task = asyncio.run_coroutine_threadsafe(
        refresh(icm, wait=True), icm._loop
    ).result(timeout=5)
    refresh_metadata = refresh_task.result()

    # check that current metadata has been replaced with refresh metadata
    assert icm._current.result() == refresh_metadata
    assert old_metadata != icm._current.result()
    assert isinstance(icm._current.result(), MockMetadata)
    # cleanup icm
    asyncio.run_coroutine_threadsafe(icm.close(), icm._loop).result(timeout=5)
>>>>>>> 0d63f90f


@pytest.mark.asyncio
async def test_schedule_refresh_wont_replace_valid_result_with_invalid(
    icm: InstanceConnectionManager, test_rate_limiter: AsyncRateLimiter
) -> None:
    """
    Test to check whether _perform_refresh won't replace a valid _current
    value with an invalid one
    """
    # allow more frequent refreshes for tests
    setattr(icm, "_refresh_rate_limiter", test_rate_limiter)

    old_task = icm._current

<<<<<<< HEAD
    # stub _get_instance_data to throw an error, then await _perform_refresh
    setattr(icm, "_get_instance_data", _get_instance_data_error)
    await icm._perform_refresh()
=======
    # stub _perform_refresh to throw an error
    setattr(icm, "_perform_refresh", _get_metadata_error)

    # schedule refresh immediately
    refresh_task = icm._schedule_refresh(0)

    # wait for invalid refresh to finish
    with pytest.raises(BadRefresh):
        asyncio.run_coroutine_threadsafe(
            asyncio.wait_for(refresh_task, timeout=5), icm._loop
        ).result(timeout=5)
>>>>>>> 0d63f90f

    # check that invalid refresh did not replace valid current metadata
    assert icm._current == old_task
    assert isinstance(icm._current.result(), MockMetadata)
<<<<<<< HEAD
    await icm.close()
=======
    # cleanup icm
    asyncio.run_coroutine_threadsafe(icm.close(), icm._loop).result(timeout=5)
>>>>>>> 0d63f90f


@pytest.mark.asyncio
async def test_schedule_refresh_replaces_invalid_result(
    icm: InstanceConnectionManager, test_rate_limiter: AsyncRateLimiter
) -> None:
    """
    Test to check whether _perform_refresh will replace an invalid refresh result with
    a valid one
    """
    # allow more frequent refreshes for tests
    setattr(icm, "_refresh_rate_limiter", test_rate_limiter)

<<<<<<< HEAD
    # stub _get_instance_data to throw an error
    setattr(icm, "_get_instance_data", _get_instance_data_error)
    icm._current = await icm._perform_refresh()

    # stub _get_instance_data to return a MockMetadata instance
    setattr(icm, "_get_instance_data", _get_instance_data_success)
    new_task = await icm._perform_refresh()

    assert icm._current == new_task
    assert isinstance(icm._current.result(), MockMetadata)
    await icm.close()
=======
    # stub _perform_refresh to throw an error
    setattr(icm, "_perform_refresh", _get_metadata_error)

    # set current to invalid data (error)
    icm._current = icm._schedule_refresh(0)

    # wait for invalid refresh to finish
    with pytest.raises(BadRefresh):
        assert asyncio.run_coroutine_threadsafe(
            asyncio.wait_for(icm._current, timeout=5), icm._loop
        ).result()

    # check that current is now invalid (error)
    with pytest.raises(BadRefresh):
        assert icm._current.result()

    # stub _perform_refresh to return a valid MockMetadata instance
    setattr(icm, "_perform_refresh", _get_metadata_success)

    # schedule refresh immediately and await it
    refresh_task = asyncio.run_coroutine_threadsafe(
        refresh(icm, wait=True), icm._loop
    ).result(timeout=5)
    refresh_metadata = refresh_task.result()

    # check that current is now valid MockMetadata
    assert icm._current.result() == refresh_metadata
    assert isinstance(icm._current.result(), MockMetadata)
    # cleanup icm
    asyncio.run_coroutine_threadsafe(icm.close(), icm._loop).result(timeout=5)
>>>>>>> 0d63f90f


@pytest.mark.asyncio
async def test_force_refresh_cancels_pending_refresh(
    icm: InstanceConnectionManager,
    test_rate_limiter: AsyncRateLimiter,
) -> None:
    """
    Test that force_refresh cancels pending task if refresh_in_progress event is not set.
    """
    # allow more frequent refreshes for tests
    setattr(icm, "_refresh_rate_limiter", test_rate_limiter)

<<<<<<< HEAD
    # stub _get_instance_data to return a MockMetadata instance
    setattr(icm, "_get_instance_data", _get_instance_data_success)

    # set _current to MockMetadata
    icm._current = await icm._perform_refresh()
=======
    # stub _perform_refresh to return a MockMetadata instance
    setattr(icm, "_perform_refresh", _get_metadata_success)
>>>>>>> 0d63f90f

    # since the pending refresh isn't for another 55 min, the refresh_in_progress event
    # shouldn't be set
    pending_refresh = icm._next

    assert icm._refresh_in_progress.is_set() is False

    await icm._loop.create_task(icm.force_refresh(timeout=0))

    # pending_refresh has to be awaited for it to raised as cancelled
    with pytest.raises(CancelledError):
        assert asyncio.run_coroutine_threadsafe(
            asyncio.wait_for(pending_refresh, timeout=5), icm._loop
        ).result(timeout=5)

    # verify pending_refresh has now been cancelled
    assert pending_refresh.cancelled() is True
    assert isinstance(icm._current.result(), MockMetadata)
<<<<<<< HEAD
    await icm.close()
=======
    # cleanup icm
    asyncio.run_coroutine_threadsafe(icm.close(), icm._loop).result(timeout=5)
>>>>>>> 0d63f90f


@pytest.mark.asyncio
async def test_auth_init_with_credentials_object(
    icm: InstanceConnectionManager, fake_credentials: Credentials
) -> None:
    """
    Test that InstanceConnectionManager's _auth_init initializes _credentials
    when passed a google.auth.credentials.Credentials object.
    """
    setattr(icm, "_credentials", None)
    with patch(
        "google.cloud.sql.connector.instance_connection_manager.with_scopes_if_required"
    ) as mock_auth:
        mock_auth.return_value = fake_credentials
        icm._auth_init(credentials=fake_credentials)
        assert isinstance(icm._credentials, Credentials)
        mock_auth.assert_called_once()
    await icm.close()


@pytest.mark.asyncio
async def test_auth_init_with_default_credentials(
    icm: InstanceConnectionManager, fake_credentials: Credentials
) -> None:
    """
    Test that InstanceConnectionManager's _auth_init initializes _credentials
    with application default credentials when credentials are not specified.
    """
    setattr(icm, "_credentials", None)
    with patch("google.auth.default") as mock_auth:
        mock_auth.return_value = fake_credentials, None
        icm._auth_init(credentials=None)
        assert isinstance(icm._credentials, Credentials)
        mock_auth.assert_called_once()
    await icm.close()


@pytest.mark.asyncio
async def test_InstanceConnectionManager_close(icm: InstanceConnectionManager) -> None:
    """
    Test that InstanceConnectionManager's close method
    cancels tasks and closes ClientSession.
    """
    assert icm._current.cancelled() is False
    assert icm._next.cancelled() is False
    assert icm._client_session.closed is False
    # run close() to cancel tasks and close ClientSession
    await icm.close()
    # verify tasks are cancelled and ClientSession is closed
    assert (icm._current.done() or icm._current.cancelled()) is True
    assert icm._next.cancelled() is True
    assert icm._client_session.closed is True<|MERGE_RESOLUTION|>--- conflicted
+++ resolved
@@ -15,7 +15,6 @@
 """
 
 import asyncio
-from concurrent.futures import CancelledError
 from unittest.mock import patch
 import datetime
 from google.cloud.sql.connector.rate_limiter import AsyncRateLimiter
@@ -29,32 +28,15 @@
 from google.cloud.sql.connector.utils import generate_keys
 
 
-<<<<<<< HEAD
-=======
 class BadRefresh(Exception):
     pass
 
 
->>>>>>> 0d63f90f
 class MockMetadata:
     def __init__(self, expiration: datetime.datetime) -> None:
         self.expiration = expiration
 
 
-<<<<<<< HEAD
-async def _get_instance_data_success(*args: Any, **kwargs: Any) -> MockMetadata:
-    return MockMetadata(datetime.datetime.now() + datetime.timedelta(minutes=10))
-
-
-async def _get_instance_data_error(*args: Any, **kwargs: Any) -> None:
-    raise Exception("something went wrong...")
-
-
-@pytest.fixture
-@patch.object(
-    InstanceConnectionManager, "_get_instance_data", _get_instance_data_success
-)
-=======
 async def _get_metadata_success(*args: Any, **kwargs: Any) -> MockMetadata:
     return MockMetadata(datetime.datetime.now() + datetime.timedelta(minutes=10))
 
@@ -67,22 +49,7 @@
     raise BadRefresh("something went wrong...")
 
 
-async def refresh(icm: InstanceConnectionManager, wait: bool = False) -> asyncio.Task:
-    """
-    Helper function to run schedule_refresh within background thread's event_loop
-    """
-    new_task = icm._schedule_refresh(0)
-
-    # since we can't await in test itself we set flag to await in background thread for result
-    if wait:
-        await new_task
-
-    return new_task
-
-
 @pytest.fixture
-@patch.object(InstanceConnectionManager, "_perform_refresh", _get_metadata_success)
->>>>>>> 0d63f90f
 def icm(
     fake_credentials: Credentials,
     event_loop: asyncio.AbstractEventLoop,
@@ -93,6 +60,9 @@
         icm = InstanceConnectionManager(
             "my-project:my-region:my-instance", "pymysql", keys, event_loop
         )
+        # stub _perform_refresh to return a "valid" MockMetadata object
+        setattr(icm, "_perform_refresh", _get_metadata_success)
+        icm._current = icm._schedule_refresh(0)
     return icm
 
 
@@ -101,14 +71,9 @@
     return AsyncRateLimiter(max_capacity=1, rate=1 / 2, loop=event_loop)
 
 
-<<<<<<< HEAD
 @pytest.mark.asyncio
 async def test_InstanceConnectionManager_init(
     fake_credentials: Credentials, event_loop: asyncio.AbstractEventLoop
-=======
-def test_InstanceConnectionManager_init(
-    fake_credentials: Credentials, async_loop: asyncio.AbstractEventLoop
->>>>>>> 0d63f90f
 ) -> None:
     """
     Test to check whether the __init__ method of InstanceConnectionManager
@@ -124,7 +89,7 @@
     region_result = icm._region
     instance_result = icm._instance
     # cleanup icm
-    asyncio.run_coroutine_threadsafe(icm.close(), icm._loop).result(timeout=5)
+    await icm.close()
 
     assert (
         project_result == "test-project"
@@ -161,33 +126,21 @@
     # allow more frequent refreshes for tests
     setattr(icm, "_refresh_rate_limiter", test_rate_limiter)
 
-<<<<<<< HEAD
-    # stub _get_instance_data to return a "valid" MockMetadata object
-    setattr(icm, "_get_instance_data", _get_instance_data_success)
-    refresh_task = await icm._perform_refresh()
-
-    assert icm._current == refresh_task
-    assert isinstance(icm._current.result(), MockMetadata)
-    await icm.close()
-=======
     # stub _perform_refresh to return a "valid" MockMetadata object
     setattr(icm, "_perform_refresh", _get_metadata_success)
 
-    old_metadata = icm._current.result()
+    old_metadata = await icm._current
 
     # schedule refresh immediately and await it
-    refresh_task = asyncio.run_coroutine_threadsafe(
-        refresh(icm, wait=True), icm._loop
-    ).result(timeout=5)
-    refresh_metadata = refresh_task.result()
+    refresh_task = icm._schedule_refresh(0)
+    refresh_metadata = await refresh_task
 
     # check that current metadata has been replaced with refresh metadata
     assert icm._current.result() == refresh_metadata
     assert old_metadata != icm._current.result()
     assert isinstance(icm._current.result(), MockMetadata)
     # cleanup icm
-    asyncio.run_coroutine_threadsafe(icm.close(), icm._loop).result(timeout=5)
->>>>>>> 0d63f90f
+    await icm.close()
 
 
 @pytest.mark.asyncio
@@ -201,13 +154,9 @@
     # allow more frequent refreshes for tests
     setattr(icm, "_refresh_rate_limiter", test_rate_limiter)
 
+    await icm._current
     old_task = icm._current
 
-<<<<<<< HEAD
-    # stub _get_instance_data to throw an error, then await _perform_refresh
-    setattr(icm, "_get_instance_data", _get_instance_data_error)
-    await icm._perform_refresh()
-=======
     # stub _perform_refresh to throw an error
     setattr(icm, "_perform_refresh", _get_metadata_error)
 
@@ -216,20 +165,12 @@
 
     # wait for invalid refresh to finish
     with pytest.raises(BadRefresh):
-        asyncio.run_coroutine_threadsafe(
-            asyncio.wait_for(refresh_task, timeout=5), icm._loop
-        ).result(timeout=5)
->>>>>>> 0d63f90f
+        assert await refresh_task
 
     # check that invalid refresh did not replace valid current metadata
     assert icm._current == old_task
     assert isinstance(icm._current.result(), MockMetadata)
-<<<<<<< HEAD
-    await icm.close()
-=======
-    # cleanup icm
-    asyncio.run_coroutine_threadsafe(icm.close(), icm._loop).result(timeout=5)
->>>>>>> 0d63f90f
+    await icm.close()
 
 
 @pytest.mark.asyncio
@@ -243,50 +184,27 @@
     # allow more frequent refreshes for tests
     setattr(icm, "_refresh_rate_limiter", test_rate_limiter)
 
-<<<<<<< HEAD
-    # stub _get_instance_data to throw an error
-    setattr(icm, "_get_instance_data", _get_instance_data_error)
-    icm._current = await icm._perform_refresh()
-
-    # stub _get_instance_data to return a MockMetadata instance
-    setattr(icm, "_get_instance_data", _get_instance_data_success)
-    new_task = await icm._perform_refresh()
-
-    assert icm._current == new_task
-    assert isinstance(icm._current.result(), MockMetadata)
-    await icm.close()
-=======
     # stub _perform_refresh to throw an error
     setattr(icm, "_perform_refresh", _get_metadata_error)
 
     # set current to invalid data (error)
     icm._current = icm._schedule_refresh(0)
 
-    # wait for invalid refresh to finish
-    with pytest.raises(BadRefresh):
-        assert asyncio.run_coroutine_threadsafe(
-            asyncio.wait_for(icm._current, timeout=5), icm._loop
-        ).result()
-
     # check that current is now invalid (error)
     with pytest.raises(BadRefresh):
-        assert icm._current.result()
+        assert await icm._current
 
     # stub _perform_refresh to return a valid MockMetadata instance
     setattr(icm, "_perform_refresh", _get_metadata_success)
 
     # schedule refresh immediately and await it
-    refresh_task = asyncio.run_coroutine_threadsafe(
-        refresh(icm, wait=True), icm._loop
-    ).result(timeout=5)
-    refresh_metadata = refresh_task.result()
+    refresh_task = icm._schedule_refresh(0)
+    refresh_metadata = await refresh_task
 
     # check that current is now valid MockMetadata
     assert icm._current.result() == refresh_metadata
     assert isinstance(icm._current.result(), MockMetadata)
-    # cleanup icm
-    asyncio.run_coroutine_threadsafe(icm.close(), icm._loop).result(timeout=5)
->>>>>>> 0d63f90f
+    await icm.close()
 
 
 @pytest.mark.asyncio
@@ -300,40 +218,22 @@
     # allow more frequent refreshes for tests
     setattr(icm, "_refresh_rate_limiter", test_rate_limiter)
 
-<<<<<<< HEAD
-    # stub _get_instance_data to return a MockMetadata instance
-    setattr(icm, "_get_instance_data", _get_instance_data_success)
-
-    # set _current to MockMetadata
-    icm._current = await icm._perform_refresh()
-=======
-    # stub _perform_refresh to return a MockMetadata instance
-    setattr(icm, "_perform_refresh", _get_metadata_success)
->>>>>>> 0d63f90f
-
     # since the pending refresh isn't for another 55 min, the refresh_in_progress event
     # shouldn't be set
     pending_refresh = icm._next
 
     assert icm._refresh_in_progress.is_set() is False
 
-    await icm._loop.create_task(icm.force_refresh(timeout=0))
+    icm.force_refresh()
 
     # pending_refresh has to be awaited for it to raised as cancelled
-    with pytest.raises(CancelledError):
-        assert asyncio.run_coroutine_threadsafe(
-            asyncio.wait_for(pending_refresh, timeout=5), icm._loop
-        ).result(timeout=5)
+    with pytest.raises(asyncio.CancelledError):
+        assert await pending_refresh
 
     # verify pending_refresh has now been cancelled
     assert pending_refresh.cancelled() is True
     assert isinstance(icm._current.result(), MockMetadata)
-<<<<<<< HEAD
-    await icm.close()
-=======
-    # cleanup icm
-    asyncio.run_coroutine_threadsafe(icm.close(), icm._loop).result(timeout=5)
->>>>>>> 0d63f90f
+    await icm.close()
 
 
 @pytest.mark.asyncio
@@ -378,6 +278,8 @@
     Test that InstanceConnectionManager's close method
     cancels tasks and closes ClientSession.
     """
+    # make sure current metadata task is done
+    await icm._current
     assert icm._current.cancelled() is False
     assert icm._next.cancelled() is False
     assert icm._client_session.closed is False
