--- conflicted
+++ resolved
@@ -124,8 +124,6 @@
         assert connector._credentials is None
 
 
-<<<<<<< HEAD
-=======
 @pytest.mark.asyncio
 async def test_Connector_Init_async_context_manager() -> None:
     """Test that Connector as async context manager sets default properties
@@ -139,7 +137,6 @@
         assert connector._loop == loop
 
 
->>>>>>> 9a4498f6
 def test_Connector_connect(connector: Connector) -> None:
     """Test that Connector.connect can properly return a DB API connection."""
     connect_string = "my-project:my-region:my-instance"
