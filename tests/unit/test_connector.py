--- conflicted
+++ resolved
@@ -14,11 +14,8 @@
 import asyncio
 import logging
 import os
-<<<<<<< HEAD
 import socket
-=======
 from threading import Thread
->>>>>>> 3030b824
 from typing import Union
 
 from aiohttp import ClientResponseError
