--- conflicted
+++ resolved
@@ -273,14 +273,10 @@
     credentials expiration should be used.
     """
     # set credentials expiration to 1 minute from now
-<<<<<<< HEAD
     expiration = datetime.datetime.now(datetime.timezone.utc) + datetime.timedelta(
         minutes=1
     )
-=======
-    expiration = datetime.datetime.utcnow() + datetime.timedelta(minutes=1)
     credentials = mocks.FakeCredentials(token="my-token", expiry=expiration)
->>>>>>> 18bc377f
     setattr(instance, "_enable_iam_auth", True)
     # set downscoped credential to mock
     with patch(
