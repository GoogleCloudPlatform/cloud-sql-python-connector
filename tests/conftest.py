""""
Copyright 2021 Google LLC

Licensed under the Apache License, Version 2.0 (the "License");
you may not use this file except in compliance with the License.
You may obtain a copy of the License at

  https://www.apache.org/licenses/LICENSE-2.0

Unless required by applicable law or agreed to in writing, software
distributed under the License is distributed on an "AS IS" BASIS,
WITHOUT WARRANTIES OR CONDITIONS OF ANY KIND, either express or implied.
See the License for the specific language governing permissions and
limitations under the License.
"""
import os
import socket
import asyncio
import pytest  # noqa F401 Needed to run the tests

from threading import Thread
from typing import Any, Generator, AsyncGenerator, Tuple
from google.auth.credentials import Credentials, with_scopes_if_required
from google.oauth2 import service_account
from aioresponses import aioresponses
from mock import patch

from unit.mocks import FakeCSQLInstance, wait_for_keys  # type: ignore
from google.cloud.sql.connector import Connector
from google.cloud.sql.connector.instance import Instance
from google.cloud.sql.connector.utils import generate_keys

SCOPES = [
    "https://www.googleapis.com/auth/sqlservice.admin",
    "https://www.googleapis.com/auth/cloud-platform",
]


def pytest_addoption(parser: Any) -> None:
    parser.addoption(
        "--run_private_ip",
        action="store_true",
        default=False,
        help="run tests that need to be running in VPC network",
    )


def pytest_configure(config: Any) -> None:
    config.addinivalue_line(
        "markers", "private_ip: mark test as requiring private IP access"
    )


def pytest_collection_modifyitems(config: Any, items: Any) -> None:
    if config.getoption("--run_private_ip"):
        return
    skip_private_ip = pytest.mark.skip(reason="need --run_private_ip option to run")
    for item in items:
        if "private_ip" in item.keywords:
            item.add_marker(skip_private_ip)


@pytest.fixture
def event_loop() -> asyncio.AbstractEventLoop:
    """
    Creates an event loop to use for testing.
    """
    loop: asyncio.AbstractEventLoop = asyncio.new_event_loop()
    return loop


@pytest.fixture
def connect_string() -> str:
    """
    Retrieves a valid connection string from the environment and
    returns it.
    """
    try:
        connect_string = os.environ["MYSQL_CONNECTION_NAME"]
    except KeyError:
        raise KeyError(
            "Please set environment variable 'INSTANCE_CONNECTION"
            + "_NAME' to a valid Cloud SQL connection string."
        )

    return connect_string


@pytest.fixture
def fake_credentials() -> Credentials:
    fake_service_account = {
        "type": "service_account",
        "project_id": "a-project-id",
        "private_key_id": "a-private-key-id",
        "private_key": "-----BEGIN PRIVATE KEY-----\nMIIEvgIBADANBgkqhkiG9w0BAQEFAASCBKgwggSkAgEAAoIBAQDY3E8o1NEFcjMM\nHW/5ZfFJw29/8NEqpViNjQIx95Xx5KDtJ+nWn9+OW0uqsSqKlKGhAdAo+Q6bjx2c\nuXVsXTu7XrZUY5Kltvj94DvUa1wjNXs606r/RxWTJ58bfdC+gLLxBfGnB6CwK0YQ\nxnfpjNbkUfVVzO0MQD7UP0Hl5ZcY0Puvxd/yHuONQn/rIAieTHH1pqgW+zrH/y3c\n59IGThC9PPtugI9ea8RSnVj3PWz1bX2UkCDpy9IRh9LzJLaYYX9RUd7++dULUlat\nAaXBh1U6emUDzhrIsgApjDVtimOPbmQWmX1S60mqQikRpVYZ8u+NDD+LNw+/Eovn\nxCj2Y3z1AgMBAAECggEAWDBzoqO1IvVXjBA2lqId10T6hXmN3j1ifyH+aAqK+FVl\nGjyWjDj0xWQcJ9ync7bQ6fSeTeNGzP0M6kzDU1+w6FgyZqwdmXWI2VmEizRjwk+/\n/uLQUcL7I55Dxn7KUoZs/rZPmQDxmGLoue60Gg6z3yLzVcKiDc7cnhzhdBgDc8vd\nQorNAlqGPRnm3EqKQ6VQp6fyQmCAxrr45kspRXNLddat3AMsuqImDkqGKBmF3Q1y\nxWGe81LphUiRqvqbyUlh6cdSZ8pLBpc9m0c3qWPKs9paqBIvgUPlvOZMqec6x4S6\nChbdkkTRLnbsRr0Yg/nDeEPlkhRBhasXpxpMUBgPywKBgQDs2axNkFjbU94uXvd5\nznUhDVxPFBuxyUHtsJNqW4p/ujLNimGet5E/YthCnQeC2P3Ym7c3fiz68amM6hiA\nOnW7HYPZ+jKFnefpAtjyOOs46AkftEg07T9XjwWNPt8+8l0DYawPoJgbM5iE0L2O\nx8TU1Vs4mXc+ql9F90GzI0x3VwKBgQDqZOOqWw3hTnNT07Ixqnmd3dugV9S7eW6o\nU9OoUgJB4rYTpG+yFqNqbRT8bkx37iKBMEReppqonOqGm4wtuRR6LSLlgcIU9Iwx\nyfH12UWqVmFSHsgZFqM/cK3wGev38h1WBIOx3/djKn7BdlKVh8kWyx6uC8bmV+E6\nOoK0vJD6kwKBgHAySOnROBZlqzkiKW8c+uU2VATtzJSydrWm0J4wUPJifNBa/hVW\ndcqmAzXC9xznt5AVa3wxHBOfyKaE+ig8CSsjNyNZ3vbmr0X04FoV1m91k2TeXNod\njMTobkPThaNm4eLJMN2SQJuaHGTGERWC0l3T18t+/zrDMDCPiSLX1NAvAoGBAN1T\nVLJYdjvIMxf1bm59VYcepbK7HLHFkRq6xMJMZbtG0ryraZjUzYvB4q4VjHk2UDiC\nlhx13tXWDZH7MJtABzjyg+AI7XWSEQs2cBXACos0M4Myc6lU+eL+iA+OuoUOhmrh\nqmT8YYGu76/IBWUSqWuvcpHPpwl7871i4Ga/I3qnAoGBANNkKAcMoeAbJQK7a/Rn\nwPEJB+dPgNDIaboAsh1nZhVhN5cvdvCWuEYgOGCPQLYQF0zmTLcM+sVxOYgfy8mV\nfbNgPgsP5xmu6dw2COBKdtozw0HrWSRjACd1N4yGu75+wPCcX/gQarcjRcXXZeEa\nNtBLSfcqPULqD+h7br9lEJio\n-----END PRIVATE KEY-----\n",
        "client_email": "email@example.com",
        "client_id": "12345",
        "auth_uri": "https://accounts.google.com/o/oauth2/auth",
        "token_uri": "https://oauth2.googleapis.com/token",
        "auth_provider_x509_cert_url": "https://www.googleapis.com/oauth2/v1/certs",
        "client_x509_cert_url": "https://www.googleapis.com/robot/v1/metadata/x509/email%40example.com",
    }

    fake_credentials = service_account.Credentials.from_service_account_info(
        fake_service_account
    )
    fake_credentials = with_scopes_if_required(fake_credentials, scopes=SCOPES)
    # stub refresh of credentials
    setattr(fake_credentials, "refresh", lambda *args: None)
    return fake_credentials


def mock_server(server_sock: socket.socket) -> None:
    """Create mock server listening on specified ip_address and port."""
    ip_address = "127.0.0.1"
    port = 3307
    server_sock.setsockopt(socket.SOL_SOCKET, socket.SO_REUSEADDR, 1)
    server_sock.bind((ip_address, port))
    server_sock.listen(0)
    server_sock.accept()


@pytest.fixture
def server() -> Generator:
    """Create thread with server listening on proper port"""
    server_sock = socket.socket()
    thread = Thread(target=mock_server, args=(server_sock,), daemon=True)
    thread.start()
    yield thread
    server_sock.close()
    thread.join()


@pytest.fixture
def kwargs() -> Any:
    """Database connection keyword arguments."""
    kwargs = {"user": "test-user", "db": "test-db", "password": "test-password"}
    return kwargs


@pytest.fixture(scope="module")
def mock_instance() -> FakeCSQLInstance:
    mock_instance = FakeCSQLInstance("my-project", "my-region", "my-instance")
    return mock_instance


@pytest.fixture
async def instance(
    mock_instance: FakeCSQLInstance,
    fake_credentials: Credentials,
    event_loop: asyncio.AbstractEventLoop,
) -> AsyncGenerator[Instance, None]:
    """
    Instance with mocked API calls.
    """
    # generate client key pair
<<<<<<< HEAD
    keys = asyncio.wrap_future(
        asyncio.run_coroutine_threadsafe(generate_keys(), event_loop), loop=event_loop
    )
    _, client_key = await keys
=======
    keys = event_loop.create_task(generate_keys())
    _, client_key = await keys

>>>>>>> 9a4498f6
    with patch("google.auth.default") as mock_auth:
        mock_auth.return_value = fake_credentials, None
        # mock Cloud SQL Admin API calls
        with aioresponses() as mocked:
            mocked.get(
                "https://sqladmin.googleapis.com/sql/v1beta4/projects/my-project/instances/my-instance/connectSettings",
                status=200,
                body=mock_instance.connect_settings(),
                repeat=True,
            )
            mocked.post(
                "https://sqladmin.googleapis.com/sql/v1beta4/projects/my-project/instances/my-instance:generateEphemeralCert",
                status=200,
                body=mock_instance.generate_ephemeral(client_key),
                repeat=True,
            )

            instance = Instance(
                "my-project:my-region:my-instance", "pg8000", keys, event_loop
            )

            yield instance
            await instance.close()


@pytest.fixture
async def connector(fake_credentials: Credentials) -> AsyncGenerator[Connector, None]:
    instance_connection_name = "my-project:my-region:my-instance"
    project, region, instance_name = instance_connection_name.split(":")
    # initialize connector
    connector = Connector()
    with patch("google.auth.default") as mock_auth:
        mock_auth.return_value = fake_credentials, None
        # mock Cloud SQL Admin API calls
        mock_instance = FakeCSQLInstance(project, region, instance_name)
<<<<<<< HEAD
=======

        async def wait_for_keys(future: asyncio.Future) -> Tuple[bytes, str]:
            """
            Helper method to await keys of Connector in tests prior to
            initializing an Instance object.
            """
            return await future

        # converting asyncio.Future into concurrent.Future
        # await keys in background thread so that .result() is set
        # required because keys are needed for mocks, but are not awaited
        # in the code until Instance() is initialized
>>>>>>> 9a4498f6
        _, client_key = asyncio.run_coroutine_threadsafe(
            wait_for_keys(connector._keys), connector._loop
        ).result()
        with aioresponses() as mocked:
            mocked.get(
                f"https://sqladmin.googleapis.com/sql/v1beta4/projects/{project}/instances/{instance_name}/connectSettings",
                status=200,
                body=mock_instance.connect_settings(),
                repeat=True,
            )
            mocked.post(
                f"https://sqladmin.googleapis.com/sql/v1beta4/projects/{project}/instances/{instance_name}:generateEphemeralCert",
                status=200,
                body=mock_instance.generate_ephemeral(client_key),
                repeat=True,
            )
            # initialize Instance using mocked API calls
            instance = Instance(
                instance_connection_name, "pg8000", connector._keys, connector._loop
            )

            connector._instances[instance_connection_name] = instance

            yield connector
            connector.close()<|MERGE_RESOLUTION|>--- conflicted
+++ resolved
@@ -154,16 +154,9 @@
     Instance with mocked API calls.
     """
     # generate client key pair
-<<<<<<< HEAD
-    keys = asyncio.wrap_future(
-        asyncio.run_coroutine_threadsafe(generate_keys(), event_loop), loop=event_loop
-    )
-    _, client_key = await keys
-=======
     keys = event_loop.create_task(generate_keys())
     _, client_key = await keys
 
->>>>>>> 9a4498f6
     with patch("google.auth.default") as mock_auth:
         mock_auth.return_value = fake_credentials, None
         # mock Cloud SQL Admin API calls
@@ -199,8 +192,6 @@
         mock_auth.return_value = fake_credentials, None
         # mock Cloud SQL Admin API calls
         mock_instance = FakeCSQLInstance(project, region, instance_name)
-<<<<<<< HEAD
-=======
 
         async def wait_for_keys(future: asyncio.Future) -> Tuple[bytes, str]:
             """
@@ -213,7 +204,6 @@
         # await keys in background thread so that .result() is set
         # required because keys are needed for mocks, but are not awaited
         # in the code until Instance() is initialized
->>>>>>> 9a4498f6
         _, client_key = asyncio.run_coroutine_threadsafe(
             wait_for_keys(connector._keys), connector._loop
         ).result()
