--- conflicted
+++ resolved
@@ -89,13 +89,7 @@
             user=user,
             password=password,
             db=db,
-<<<<<<< HEAD
-            ip_type=os.environ.get(
-                "IP_TYPE", "public"
-            ),  # can also be "private" or "psc"
-=======
             ip_type=ip_type,  # can be "public", "private" or "psc"
->>>>>>> ccd414c9
         ),
     )
     return engine, connector
