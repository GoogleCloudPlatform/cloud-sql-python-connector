""""
Copyright 2021 Google LLC

Licensed under the Apache License, Version 2.0 (the "License");
you may not use this file except in compliance with the License.
You may obtain a copy of the License at

  https://www.apache.org/licenses/LICENSE-2.0

Unless required by applicable law or agreed to in writing, software
distributed under the License is distributed on an "AS IS" BASIS,
WITHOUT WARRANTIES OR CONDITIONS OF ANY KIND, either express or implied.
See the License for the specific language governing permissions and
limitations under the License.
"""
import asyncio
import os
import pytest
import pymysql
import sqlalchemy
import logging
import google.auth
from google.cloud.sql.connector import Connector
from google.cloud.sql.connector.exceptions import (
    AutoIAMAuthNotSupported,
    InvalidIAMDatabaseUser,
)
import datetime
import concurrent.futures
from threading import Thread


def init_connection_engine(
    custom_connector: Connector,
) -> sqlalchemy.engine.Engine:
    def getconn() -> pymysql.connections.Connection:
        conn = custom_connector.connect(
            os.environ["MYSQL_CONNECTION_NAME"],
            "pymysql",
            user=os.environ["MYSQL_USER"],
            password=os.environ["MYSQL_PASS"],
            db=os.environ["MYSQL_DB"],
        )
        return conn

    pool = sqlalchemy.create_engine(
        "mysql+pymysql://",
        creator=getconn,
    )
    return pool


def test_connector_with_credentials() -> None:
    """Test Connector object connection with credentials loaded from file."""
    credentials, project = google.auth.load_credentials_from_file(
        os.environ["GOOGLE_APPLICATION_CREDENTIALS"]
    )
    custom_connector = Connector(credentials=credentials)
    try:
        pool = init_connection_engine(custom_connector)

        with pool.connect() as conn:
            conn.execute("SELECT 1")

    except Exception as e:
        logging.exception("Failed to connect with credentials from file!", e)
    # close connector
    custom_connector.close()


def test_multiple_connectors() -> None:
    """Test that same Cloud SQL instance can connect with two Connector objects."""
    first_connector = Connector()
    second_connector = Connector()
    try:
        pool = init_connection_engine(first_connector)
        pool2 = init_connection_engine(second_connector)

        with pool.connect() as conn:
            conn.execute("SELECT 1")

        with pool2.connect() as conn:
            conn.execute("SELECT 1")

        instance_connection_string = os.environ["MYSQL_CONNECTION_NAME"]
        assert instance_connection_string in first_connector._instances
        assert instance_connection_string in second_connector._instances
        assert (
            first_connector._instances[instance_connection_string]
            != second_connector._instances[instance_connection_string]
        )
    except Exception as e:
        logging.exception("Failed to connect with multiple Connector objects!", e)

    # close connectors
    first_connector.close()
    second_connector.close()


def test_connector_in_ThreadPoolExecutor() -> None:
    """Test that Connector can connect from ThreadPoolExecutor thread.
    This helps simulate how connector works in Cloud Run and Cloud Functions.
    """

    def get_time() -> datetime.datetime:
        """Helper method for getting current time from database."""
        default_connector = Connector()
        pool = init_connection_engine(default_connector)

        # connect to database and get current time
        with pool.connect() as conn:
            current_time = conn.execute("SELECT NOW()").fetchone()

        # close connector
        default_connector.close()
        return current_time[0]

    # try running connector in ThreadPoolExecutor as Cloud Run does
    with concurrent.futures.ThreadPoolExecutor() as executor:
        future = executor.submit(get_time)
        return_value = future.result()
        assert isinstance(return_value, datetime.datetime)


def test_connector_as_context_manager() -> None:
    """Test that Connector can be used as a context manager."""
    with Connector() as connector:
        pool = init_connection_engine(connector)

        with pool.connect() as conn:
            conn.execute("SELECT 1")


def test_connector_with_custom_loop() -> None:
    """Test that Connector can be used with custom loop in background thread."""
    # create new event loop and start it in thread
    loop = asyncio.new_event_loop()
    thread = Thread(target=loop.run_forever, daemon=True)
    thread.start()

    with Connector(loop=loop) as connector:
        pool = init_connection_engine(connector)

        with pool.connect() as conn:
            result = conn.execute("SELECT 1").fetchone()
        assert result[0] == 1
        # assert that Connector does not start its own thread
        assert connector._thread is None


<<<<<<< HEAD
def test_connector_postgres_user_validation_error() -> None:
    """
    Test that connecting with improperly formatted Postgres
    service account database user raises exception.
    """
    with pytest.raises(InvalidIAMDatabaseUser):
        with Connector() as connector:
            connector.connect(
                os.environ["POSTGRES_CONNECTION_NAME"],
                "pg8000",
                user="service-account@test.iam.gserviceaccount.com",
                db="test-db",
                enable_iam_auth=True,
            )


def test_connector_mysql_iam_auth_error() -> None:
    """
    Test that connecting with enable_iam_auth set to True
    for MySQL raises exception.
    """
    with pytest.raises(AutoIAMAuthNotSupported):
        with Connector(enable_iam_auth=True) as connector:
            connector.connect(
                os.environ["MYSQL_CONNECTION_NAME"],
                "pymysql",
                user="my-user",
                db="my-db",
            )


=======
>>>>>>> 570e33e7
def test_connector_sqlserver_iam_auth_error() -> None:
    """
    Test that connecting with enable_iam_auth set to True
    for SQL Server raises exception.
    """
    with pytest.raises(AutoIAMAuthNotSupported):
        with Connector(enable_iam_auth=True) as connector:
            connector.connect(
                os.environ["SQLSERVER_CONNECTION_NAME"],
                "pytds",
                user="my-user",
                password="my-pass",
                db="my-db",
            )<|MERGE_RESOLUTION|>--- conflicted
+++ resolved
@@ -23,7 +23,6 @@
 from google.cloud.sql.connector import Connector
 from google.cloud.sql.connector.exceptions import (
     AutoIAMAuthNotSupported,
-    InvalidIAMDatabaseUser,
 )
 import datetime
 import concurrent.futures
@@ -148,40 +147,6 @@
         assert connector._thread is None
 
 
-<<<<<<< HEAD
-def test_connector_postgres_user_validation_error() -> None:
-    """
-    Test that connecting with improperly formatted Postgres
-    service account database user raises exception.
-    """
-    with pytest.raises(InvalidIAMDatabaseUser):
-        with Connector() as connector:
-            connector.connect(
-                os.environ["POSTGRES_CONNECTION_NAME"],
-                "pg8000",
-                user="service-account@test.iam.gserviceaccount.com",
-                db="test-db",
-                enable_iam_auth=True,
-            )
-
-
-def test_connector_mysql_iam_auth_error() -> None:
-    """
-    Test that connecting with enable_iam_auth set to True
-    for MySQL raises exception.
-    """
-    with pytest.raises(AutoIAMAuthNotSupported):
-        with Connector(enable_iam_auth=True) as connector:
-            connector.connect(
-                os.environ["MYSQL_CONNECTION_NAME"],
-                "pymysql",
-                user="my-user",
-                db="my-db",
-            )
-
-
-=======
->>>>>>> 570e33e7
 def test_connector_sqlserver_iam_auth_error() -> None:
     """
     Test that connecting with enable_iam_auth set to True
