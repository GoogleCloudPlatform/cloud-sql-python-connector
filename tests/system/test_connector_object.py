--- conflicted
+++ resolved
@@ -150,7 +150,6 @@
         assert connector._thread is None
 
 
-<<<<<<< HEAD
 def test_connector_postgres_user_validation_error() -> None:
     """
     Test that connecting with improperly formatted Postgres
@@ -180,7 +179,9 @@
                 user="service-account@test.iam.gserviceaccount.com",
                 db="test-db",
                 enable_iam_auth=True,
-=======
+            )
+
+
 def test_connector_mysql_iam_auth_error() -> None:
     """
     Test that connecting with enable_iam_auth set to True
@@ -209,5 +210,4 @@
                 user="my-user",
                 password="my-pass",
                 db="my-db",
->>>>>>> 3c868fc7
             )