--- conflicted
+++ resolved
@@ -74,13 +74,7 @@
             "pg8000",
             user=user,
             db=db,
-<<<<<<< HEAD
-            ip_type=os.environ.get(
-                "IP_TYPE", "public"
-            ),  # can also be "private" or "psc"
-=======
             ip_type=ip_type,  # can be "public", "private" or "psc"
->>>>>>> ccd414c9
             enable_iam_auth=True,
         ),
     )
