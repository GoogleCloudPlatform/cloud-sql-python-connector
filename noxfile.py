"""
Copyright 2019 Google LLC

Licensed under the Apache License, Version 2.0 (the "License");
you may not use this file except in compliance with the License.
You may obtain a copy of the License at

  https://www.apache.org/licenses/LICENSE-2.0

Unless required by applicable law or agreed to in writing, software
distributed under the License is distributed on an "AS IS" BASIS,
WITHOUT WARRANTIES OR CONDITIONS OF ANY KIND, either express or implied.
See the License for the specific language governing permissions and
limitations under the License.
"""


from __future__ import absolute_import

import os

import nox

BLACK_VERSION = "black==23.12.1"
ISORT_VERSION = "isort==5.13.2"

LINT_PATHS = ["google", "tests", "noxfile.py", "setup.py"]

TEST_PYTHON_VERSIONS = ["3.8", "3.9", "3.10", "3.11"]


@nox.session
def lint(session):
    """Run linters.
    Returns a failure if the linters find linting errors or sufficiently
    serious code quality issues.
    """
    session.install("-r", "requirements.txt")
    session.install(
        "flake8",
        "flake8-annotations",
        "mypy",
        BLACK_VERSION,
        ISORT_VERSION,
        "types-setuptools",
        "twine",
    )
    session.run(
        "isort",
        "--fss",
        "--check-only",
        "--diff",
        "--profile=google",
        *LINT_PATHS,
    )
    session.run("black", "--check", "--diff", *LINT_PATHS)
    session.run(
        "flake8",
        "google",
        "tests",
    )
    session.run(
        "mypy",
        "-p",
        "google",
        "--install-types",
        "--non-interactive",
        "--show-traceback",
    )
    session.run("python", "setup.py", "sdist")
    session.run("twine", "check", "dist/*")


@nox.session()
def format(session):
    """
    Run isort to sort imports. Then run black
    to format code to uniform standard.
    """
    session.install(BLACK_VERSION, ISORT_VERSION)
    # Use the --fss option to sort imports using strict alphabetical order.
    # See https://pycqa.github.io/isort/docs/configuration/options.html#force-sort-within-sectionss
    session.run(
        "isort",
        "--fss",
        "--profile=google",
        *LINT_PATHS,
    )
    session.run(
        "black",
        *LINT_PATHS,
    )


def default(session, path):
    # Install all test dependencies, then install this package in-place.
    session.install("-r", "requirements-test.txt")
    session.install("-e", ".")
    session.install("-r", "requirements.txt")
    # Run py.test against the unit tests.
    session.run(
        "pytest",
        "--cov=google.cloud.sql.connector",
        "-v",
        "--cov-config=.coveragerc",
        "--cov-report=",
        "--cov-fail-under=0",
        "--junitxml=sponge_log.xml",
        path,
        *session.posargs,
    )


<<<<<<< HEAD
@nox.session(python=["3.8", "3.9", "3.10", "3.11", "3.12"])
=======
@nox.session(python=TEST_PYTHON_VERSIONS)
>>>>>>> 82da4105
def unit(session):
    default(session, os.path.join("tests", "unit"))


<<<<<<< HEAD
@nox.session(python=["3.8", "3.9", "3.10", "3.11", "3.12"])
=======
@nox.session(python=TEST_PYTHON_VERSIONS)
>>>>>>> 82da4105
def system(session):
    default(session, os.path.join("tests", "system"))


<<<<<<< HEAD
@nox.session(python=["3.8", "3.9", "3.10", "3.11", "3.12"])
=======
@nox.session(python=TEST_PYTHON_VERSIONS)
>>>>>>> 82da4105
def test(session):
    default(session, os.path.join("tests", "unit"))
    default(session, os.path.join("tests", "system"))<|MERGE_RESOLUTION|>--- conflicted
+++ resolved
@@ -26,7 +26,7 @@
 
 LINT_PATHS = ["google", "tests", "noxfile.py", "setup.py"]
 
-TEST_PYTHON_VERSIONS = ["3.8", "3.9", "3.10", "3.11"]
+TEST_PYTHON_VERSIONS = ["3.8", "3.9", "3.10", "3.11", "3.12"]
 
 
 @nox.session
@@ -111,29 +111,17 @@
     )
 
 
-<<<<<<< HEAD
-@nox.session(python=["3.8", "3.9", "3.10", "3.11", "3.12"])
-=======
 @nox.session(python=TEST_PYTHON_VERSIONS)
->>>>>>> 82da4105
 def unit(session):
     default(session, os.path.join("tests", "unit"))
 
 
-<<<<<<< HEAD
-@nox.session(python=["3.8", "3.9", "3.10", "3.11", "3.12"])
-=======
 @nox.session(python=TEST_PYTHON_VERSIONS)
->>>>>>> 82da4105
 def system(session):
     default(session, os.path.join("tests", "system"))
 
 
-<<<<<<< HEAD
-@nox.session(python=["3.8", "3.9", "3.10", "3.11", "3.12"])
-=======
 @nox.session(python=TEST_PYTHON_VERSIONS)
->>>>>>> 82da4105
 def test(session):
     default(session, os.path.join("tests", "unit"))
     default(session, os.path.join("tests", "system"))