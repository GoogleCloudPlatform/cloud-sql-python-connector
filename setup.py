# Copyright 2019 Google LLC
#
# Licensed under the Apache License, Version 2.0 (the "License");
# you may not use this file except in compliance with the License.
# You may obtain a copy of the License at
#
#     http://www.apache.org/licenses/LICENSE-2.0
#
# Unless required by applicable law or agreed to in writing, software
# distributed under the License is distributed on an "AS IS" BASIS,
# WITHOUT WARRANTIES OR CONDITIONS OF ANY KIND, either express or implied.
# See the License for the specific language governing permissions and
# limitations under the License.
import io
import os
from setuptools import setup, find_packages

package_root = os.path.abspath(os.path.dirname(__file__))

readme_filename = os.path.join(package_root, "README.md")
with io.open(readme_filename, encoding="utf-8") as readme_file:
    readme = readme_file.read()

packages = [package for package in find_packages() if package.startswith("google")]

# Determine which namespaces are needed.
namespaces = ["google"]
if "google.cloud" in packages:
    namespaces.append("google.cloud")

name = "cloud-sql-python-connector"
description = (
    "The Cloud SQL Python Connector is a library that can be used"
    " alongside a database driver to allow users with sufficient"
    " permissions to connect to a Cloud SQL database without having"
    " to manually allowlist IPs or manage SSL certificates."
)

version = {}
with open("google/cloud/sql/connector/version.py") as fp:
    exec(fp.read(), version)
version = version["__version__"]

release_status = "Development Status :: 4 - Beta"
core_dependencies = [
    "aiohttp",
    "cryptography",
    "pyopenssl",
    "Requests",
    "google-api-python-client",
]

setup(
    name=name,
    version=version,
    description=description,
    long_description=readme,
    long_description_content_type="text/markdown",
    author="Google LLC",
    author_email="googleapis-packages@google.com",
    license="Apache 2.0",
    url="https://github.com/GoogleCloudPlatform/cloud-sql-python-connector",
    classifiers=[
        release_status,
        "Intended Audience :: Developers",
        "Development Status :: 4 - Beta",
        "Intended Audience :: Developers",
        "License :: OSI Approved :: Apache Software License",
        "Programming Language :: Python",
        "Programming Language :: Python :: 3.6",
        "Programming Language :: Python :: 3.7",
        "Programming Language :: Python :: 3.8",
        "Programming Language :: Python :: 3.9",
        "Programming Language :: Python :: 3.10",
    ],
    platforms="Posix; MacOS X; Windows",
    packages=packages,
    namespace_packages=namespaces,
    install_requires=core_dependencies,
    extras_require={
        "pymysql": ["PyMySQL==1.0.2"],
<<<<<<< HEAD
        "pg8000": ["pg8000==1.23.0"],
        "pytds": ["python-tds==1.11.0"],
        "asyncpg": ["asyncpg==0.25.0"],
=======
        "pg8000": ["pg8000==1.24.0"],
        "pytds": ["python-tds==1.11.0"]
>>>>>>> b7264a2b
    },
    python_requires=">=3.6",
    include_package_data=True,
    zip_safe=False,
)<|MERGE_RESOLUTION|>--- conflicted
+++ resolved
@@ -79,14 +79,9 @@
     install_requires=core_dependencies,
     extras_require={
         "pymysql": ["PyMySQL==1.0.2"],
-<<<<<<< HEAD
-        "pg8000": ["pg8000==1.23.0"],
+        "pg8000": ["pg8000==1.24.0"],
         "pytds": ["python-tds==1.11.0"],
         "asyncpg": ["asyncpg==0.25.0"],
-=======
-        "pg8000": ["pg8000==1.24.0"],
-        "pytds": ["python-tds==1.11.0"]
->>>>>>> b7264a2b
     },
     python_requires=">=3.6",
     include_package_data=True,
